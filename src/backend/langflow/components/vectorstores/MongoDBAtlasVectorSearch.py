--- conflicted
+++ resolved
@@ -1,8 +1,8 @@
 from typing import List, Optional
 
-<<<<<<< HEAD
 from langflow.components.vectorstores.base.model import LCVectorStoreComponent
-from langflow.components.vectorstores.MongoDBAtlasVector import MongoDBAtlasComponent
+from langflow.components.vectorstores.MongoDBAtlasVector import \
+    MongoDBAtlasComponent
 from langflow.field_typing import Embeddings, NestedDict, Text
 from langflow.schema import Record
 
@@ -18,21 +18,6 @@
                 "options": ["Similarity", "MMR"],
             },
             "input_value": {"display_name": "Input"},
-=======
-from langchain_community.vectorstores.mongodb_atlas import MongoDBAtlasVectorSearch
-
-from langflow import CustomComponent
-from langflow.field_typing import Document, Embeddings, NestedDict
-
-
-class MongoDBAtlasComponent(CustomComponent):
-    display_name = "MongoDB Atlas"
-    description = "a `MongoDB Atlas Vector Search` vector store from raw documents."
-
-    def build_config(self):
-        return {
-            "documents": {"display_name": "Documents", "is_list": True},
->>>>>>> f0b93a9b
             "embedding": {"display_name": "Embedding"},
             "collection_name": {"display_name": "Collection Name"},
             "db_name": {"display_name": "Database Name"},
@@ -43,47 +28,25 @@
 
     def build(  # type: ignore[override]
         self,
-<<<<<<< HEAD
         input_value: Text,
         search_type: str,
-=======
->>>>>>> f0b93a9b
         embedding: Embeddings,
-        documents: Optional[List[Document]] = None,
         collection_name: str = "",
         db_name: str = "",
         index_name: str = "",
         mongodb_atlas_cluster_uri: str = "",
         search_kwargs: Optional[NestedDict] = None,
-<<<<<<< HEAD
     ) -> List[Record]:
-        vector_store = super().build(
-=======
-    ) -> MongoDBAtlasVectorSearch:
+
         search_kwargs = search_kwargs or {}
-        vector_store = MongoDBAtlasVectorSearch.from_connection_string(
+        vector_store =  super().build(
             connection_string=mongodb_atlas_cluster_uri,
             namespace=f"{db_name}.{collection_name}",
->>>>>>> f0b93a9b
             embedding=embedding,
             index_name=index_name,
-<<<<<<< HEAD
-            mongodb_atlas_cluster_uri=mongodb_atlas_cluster_uri,
-            search_kwargs=search_kwargs,
         )
         if not vector_store:
             raise ValueError("Failed to create MongoDB Atlas Vector Store")
         return self.search_with_vector_store(
             vector_store=vector_store, input_value=input_value, search_type=search_type
-        )
-=======
-        )
-
-        if documents is not None:
-            if len(documents) == 0:
-                raise ValueError("If documents are provided, there must be at least one document.")
-
-            vector_store.add_documents(documents)
-
-        return vector_store
->>>>>>> f0b93a9b
+        )