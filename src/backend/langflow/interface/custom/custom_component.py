--- conflicted
+++ resolved
@@ -5,17 +5,12 @@
 import yaml
 from cachetools import TTLCache, cachedmethod
 from fastapi import HTTPException
-<<<<<<< HEAD
-from langflow.interface.custom.constants import CUSTOM_COMPONENT_SUPPORTED_TYPES
-=======
-
->>>>>>> bcc58cfe
+
 from langflow.interface.custom.component import Component
 from langflow.interface.custom.directory_reader import DirectoryReader
 from langflow.interface.custom.utils import (
     extract_inner_type_from_generic_alias,
-    extract_union_types_from_generic_alias,
-)
+    extract_union_types_from_generic_alias)
 from langflow.services.database.models.flow import Flow
 from langflow.services.database.utils import session_getter
 from langflow.services.deps import get_credential_service, get_db_service
@@ -101,12 +96,9 @@
                         ),
                     },
                 )
-<<<<<<< HEAD
-=======
             elif not arg.get("type") and arg.get("name") != "self":
                 # Set the type to Data
                 arg["type"] = "Data"
->>>>>>> bcc58cfe
         return args
 
     @cachedmethod(operator.attrgetter("cache"))
@@ -225,7 +217,8 @@
         return validate.create_function(self.code, self.function_entrypoint_name)
 
     async def load_flow(self, flow_id: str, tweaks: Optional[dict] = None) -> Any:
-        from langflow.processing.process import build_sorted_vertices, process_tweaks
+        from langflow.processing.process import (build_sorted_vertices,
+                                                 process_tweaks)
 
         db_service = get_db_service()
         with session_getter(db_service) as session:
