--- conflicted
+++ resolved
@@ -371,14 +371,12 @@
         input_request = await parse_input_request_from_body(http_request)
 
     if flow is None:
-<<<<<<< HEAD
         raise HTTPException(
             status_code=status.HTTP_404_NOT_FOUND, detail="Flow not found")
-=======
-        raise HTTPException(status_code=status.HTTP_404_NOT_FOUND, detail="Flow not found")
 
     # Extract request-level variables from headers with prefix X-LANGFLOW-GLOBAL-VAR-*
-    request_variables = extract_global_variables_from_headers(http_request.headers)
+    request_variables = extract_global_variables_from_headers(
+        http_request.headers)
 
     # Merge request variables with existing context
     if request_variables:
@@ -388,7 +386,6 @@
             context = context.copy()  # Don't modify the original context
             context["request_variables"] = request_variables
 
->>>>>>> f24a064b
     start_time = time.perf_counter()
 
     if stream:
