{
  "data": {
    "edges": [
      {
        "animated": false,
        "className": "",
        "data": {
          "sourceHandle": {
            "dataType": "ParserComponent",
            "id": "ParserComponent-NUETC",
            "name": "parsed_text",
            "output_types": [
              "Message"
            ]
          },
          "targetHandle": {
            "fieldName": "input_value",
            "id": "ChatOutput-HTCA7",
            "inputTypes": [
              "Data",
              "DataFrame",
              "Message"
            ],
            "type": "other"
          }
        },
        "id": "reactflow__edge-ParserComponent-NUETC{œdataTypeœ:œParserComponentœ,œidœ:œParserComponent-NUETCœ,œnameœ:œparsed_textœ,œoutput_typesœ:[œMessageœ]}-ChatOutput-HTCA7{œfieldNameœ:œinput_valueœ,œidœ:œChatOutput-HTCA7œ,œinputTypesœ:[œDataœ,œDataFrameœ,œMessageœ],œtypeœ:œotherœ}",
        "selected": false,
        "source": "ParserComponent-NUETC",
        "sourceHandle": "{œdataTypeœ: œParserComponentœ, œidœ: œParserComponent-NUETCœ, œnameœ: œparsed_textœ, œoutput_typesœ: [œMessageœ]}",
        "target": "ChatOutput-HTCA7",
        "targetHandle": "{œfieldNameœ: œinput_valueœ, œidœ: œChatOutput-HTCA7œ, œinputTypesœ: [œDataœ, œDataFrameœ, œMessageœ], œtypeœ: œotherœ}"
      },
      {
        "animated": false,
        "className": "",
        "data": {
          "sourceHandle": {
            "dataType": "ChatInput",
            "id": "ChatInput-RLI5m",
            "name": "message",
            "output_types": [
              "Message"
            ]
          },
          "targetHandle": {
            "fieldName": "search_query",
            "id": "AstraDB-u1JXb",
            "inputTypes": [
              "Message"
            ],
            "type": "query"
          }
        },
        "id": "reactflow__edge-ChatInput-RLI5m{œdataTypeœ:œChatInputœ,œidœ:œChatInput-RLI5mœ,œnameœ:œmessageœ,œoutput_typesœ:[œMessageœ]}-AstraDB-u1JXb{œfieldNameœ:œsearch_queryœ,œidœ:œAstraDB-u1JXbœ,œinputTypesœ:[œMessageœ],œtypeœ:œqueryœ}",
        "selected": false,
        "source": "ChatInput-RLI5m",
        "sourceHandle": "{œdataTypeœ: œChatInputœ, œidœ: œChatInput-RLI5mœ, œnameœ: œmessageœ, œoutput_typesœ: [œMessageœ]}",
        "target": "AstraDB-u1JXb",
        "targetHandle": "{œfieldNameœ: œsearch_queryœ, œidœ: œAstraDB-u1JXbœ, œinputTypesœ: [œMessageœ], œtypeœ: œqueryœ}"
      },
      {
        "animated": false,
        "className": "",
        "data": {
          "sourceHandle": {
            "dataType": "LanguageModelComponent",
            "id": "LanguageModelComponent-aH5Bi",
            "name": "model_output",
            "output_types": [
              "LanguageModel"
            ]
          },
          "targetHandle": {
            "fieldName": "llm",
            "id": "StructuredOutput-MyXBb",
            "inputTypes": [
              "LanguageModel"
            ],
            "type": "other"
          }
        },
        "id": "reactflow__edge-LanguageModelComponent-aH5Bi{œdataTypeœ:œLanguageModelComponentœ,œidœ:œLanguageModelComponent-aH5Biœ,œnameœ:œmodel_outputœ,œoutput_typesœ:[œLanguageModelœ]}-StructuredOutput-MyXBb{œfieldNameœ:œllmœ,œidœ:œStructuredOutput-MyXBbœ,œinputTypesœ:[œLanguageModelœ],œtypeœ:œotherœ}",
        "selected": false,
        "source": "LanguageModelComponent-aH5Bi",
        "sourceHandle": "{œdataTypeœ: œLanguageModelComponentœ, œidœ: œLanguageModelComponent-aH5Biœ, œnameœ: œmodel_outputœ, œoutput_typesœ: [œLanguageModelœ]}",
        "target": "StructuredOutput-MyXBb",
        "targetHandle": "{œfieldNameœ: œllmœ, œidœ: œStructuredOutput-MyXBbœ, œinputTypesœ: [œLanguageModelœ], œtypeœ: œotherœ}"
      },
      {
        "animated": false,
        "className": "",
        "data": {
          "sourceHandle": {
            "dataType": "LanguageModelComponent",
            "id": "LanguageModelComponent-WUfVa",
            "name": "text_output",
            "output_types": [
              "Message"
            ]
          },
          "targetHandle": {
            "fieldName": "system_prompt",
            "id": "StructuredOutput-MyXBb",
            "inputTypes": [
              "Message"
            ],
            "type": "str"
          }
        },
        "id": "reactflow__edge-LanguageModelComponent-WUfVa{œdataTypeœ:œLanguageModelComponentœ,œidœ:œLanguageModelComponent-WUfVaœ,œnameœ:œtext_outputœ,œoutput_typesœ:[œMessageœ]}-StructuredOutput-MyXBb{œfieldNameœ:œsystem_promptœ,œidœ:œStructuredOutput-MyXBbœ,œinputTypesœ:[œMessageœ],œtypeœ:œstrœ}",
        "selected": false,
        "source": "LanguageModelComponent-WUfVa",
        "sourceHandle": "{œdataTypeœ: œLanguageModelComponentœ, œidœ: œLanguageModelComponent-WUfVaœ, œnameœ: œtext_outputœ, œoutput_typesœ: [œMessageœ]}",
        "target": "StructuredOutput-MyXBb",
        "targetHandle": "{œfieldNameœ: œsystem_promptœ, œidœ: œStructuredOutput-MyXBbœ, œinputTypesœ: [œMessageœ], œtypeœ: œstrœ}"
      },
      {
        "animated": false,
        "className": "",
        "data": {
          "sourceHandle": {
            "dataType": "ChatInput",
            "id": "ChatInput-RLI5m",
            "name": "message",
            "output_types": [
              "Message"
            ]
          },
          "targetHandle": {
            "fieldName": "input_value",
            "id": "StructuredOutput-MyXBb",
            "inputTypes": [
              "Message"
            ],
            "type": "str"
          }
        },
        "id": "reactflow__edge-ChatInput-RLI5m{œdataTypeœ:œChatInputœ,œidœ:œChatInput-RLI5mœ,œnameœ:œmessageœ,œoutput_typesœ:[œMessageœ]}-StructuredOutput-MyXBb{œfieldNameœ:œinput_valueœ,œidœ:œStructuredOutput-MyXBbœ,œinputTypesœ:[œMessageœ],œtypeœ:œstrœ}",
        "selected": false,
        "source": "ChatInput-RLI5m",
        "sourceHandle": "{œdataTypeœ: œChatInputœ, œidœ: œChatInput-RLI5mœ, œnameœ: œmessageœ, œoutput_typesœ: [œMessageœ]}",
        "target": "StructuredOutput-MyXBb",
        "targetHandle": "{œfieldNameœ: œinput_valueœ, œidœ: œStructuredOutput-MyXBbœ, œinputTypesœ: [œMessageœ], œtypeœ: œstrœ}"
      },
      {
        "animated": false,
        "className": "",
        "data": {
          "sourceHandle": {
            "dataType": "StructuredOutput",
            "id": "StructuredOutput-MyXBb",
            "name": "dataframe_output",
            "output_types": [
              "DataFrame"
            ]
          },
          "targetHandle": {
            "fieldName": "input_data",
            "id": "ParserComponent-HTPnn",
            "inputTypes": [
              "DataFrame",
              "Data"
            ],
            "type": "other"
          }
        },
        "id": "reactflow__edge-StructuredOutput-MyXBb{œdataTypeœ:œStructuredOutputœ,œidœ:œStructuredOutput-MyXBbœ,œnameœ:œdataframe_outputœ,œoutput_typesœ:[œDataFrameœ]}-ParserComponent-HTPnn{œfieldNameœ:œinput_dataœ,œidœ:œParserComponent-HTPnnœ,œinputTypesœ:[œDataFrameœ,œDataœ],œtypeœ:œotherœ}",
        "selected": false,
        "source": "StructuredOutput-MyXBb",
        "sourceHandle": "{œdataTypeœ: œStructuredOutputœ, œidœ: œStructuredOutput-MyXBbœ, œnameœ: œdataframe_outputœ, œoutput_typesœ: [œDataFrameœ]}",
        "target": "ParserComponent-HTPnn",
        "targetHandle": "{œfieldNameœ: œinput_dataœ, œidœ: œParserComponent-HTPnnœ, œinputTypesœ: [œDataFrameœ, œDataœ], œtypeœ: œotherœ}"
      },
      {
        "animated": false,
        "className": "",
        "data": {
          "sourceHandle": {
            "dataType": "ParserComponent",
            "id": "ParserComponent-HTPnn",
            "name": "parsed_text",
            "output_types": [
              "Message"
            ]
          },
          "targetHandle": {
            "fieldName": "lexical_terms",
            "id": "AstraDB-u1JXb",
            "inputTypes": [
              "Message"
            ],
            "type": "query"
          }
        },
        "id": "xy-edge__ParserComponent-HTPnn{œdataTypeœ:œParserComponentœ,œidœ:œParserComponent-HTPnnœ,œnameœ:œparsed_textœ,œoutput_typesœ:[œMessageœ]}-AstraDB-u1JXb{œfieldNameœ:œlexical_termsœ,œidœ:œAstraDB-u1JXbœ,œinputTypesœ:[œMessageœ],œtypeœ:œqueryœ}",
        "selected": false,
        "source": "ParserComponent-HTPnn",
        "sourceHandle": "{œdataTypeœ: œParserComponentœ, œidœ: œParserComponent-HTPnnœ, œnameœ: œparsed_textœ, œoutput_typesœ: [œMessageœ]}",
        "target": "AstraDB-u1JXb",
        "targetHandle": "{œfieldNameœ: œlexical_termsœ, œidœ: œAstraDB-u1JXbœ, œinputTypesœ: [œMessageœ], œtypeœ: œqueryœ}"
      },
      {
        "animated": false,
        "className": "",
        "data": {
          "sourceHandle": {
            "dataType": "AstraDB",
            "id": "AstraDB-u1JXb",
            "name": "dataframe",
            "output_types": [
              "DataFrame"
            ]
          },
          "targetHandle": {
            "fieldName": "input_data",
            "id": "ParserComponent-NUETC",
            "inputTypes": [
              "DataFrame",
              "Data"
            ],
            "type": "other"
          }
        },
        "id": "xy-edge__AstraDB-u1JXb{œdataTypeœ:œAstraDBœ,œidœ:œAstraDB-u1JXbœ,œnameœ:œdataframeœ,œoutput_typesœ:[œDataFrameœ]}-ParserComponent-NUETC{œfieldNameœ:œinput_dataœ,œidœ:œParserComponent-NUETCœ,œinputTypesœ:[œDataFrameœ,œDataœ],œtypeœ:œotherœ}",
        "selected": false,
        "source": "AstraDB-u1JXb",
        "sourceHandle": "{œdataTypeœ: œAstraDBœ, œidœ: œAstraDB-u1JXbœ, œnameœ: œdataframeœ, œoutput_typesœ: [œDataFrameœ]}",
        "target": "ParserComponent-NUETC",
        "targetHandle": "{œfieldNameœ: œinput_dataœ, œidœ: œParserComponent-NUETCœ, œinputTypesœ: [œDataFrameœ, œDataœ], œtypeœ: œotherœ}"
      }
    ],
    "nodes": [
      {
        "data": {
          "id": "ChatInput-RLI5m",
          "node": {
            "base_classes": [
              "Message"
            ],
            "beta": false,
            "conditional_paths": [],
            "custom_fields": {},
            "description": "Get chat inputs from the Playground.",
            "display_name": "Chat Input",
            "documentation": "",
            "edited": false,
            "field_order": [
              "input_value",
              "should_store_message",
              "sender",
              "sender_name",
              "session_id",
              "files",
              "background_color",
              "chat_icon",
              "text_color"
            ],
            "frozen": false,
            "icon": "MessagesSquare",
            "legacy": false,
            "lf_version": "1.6.0",
            "metadata": {
              "code_hash": "f701f686b325",
              "dependencies": {
                "dependencies": [
                  {
                    "name": "lfx",
                    "version": null
                  }
                ],
                "total_dependencies": 1
              },
              "module": "lfx.components.input_output.chat.ChatInput"
            },
            "minimized": true,
            "output_types": [],
            "outputs": [
              {
                "allows_loop": false,
                "cache": true,
                "display_name": "Chat Message",
                "group_outputs": false,
                "method": "message_response",
                "name": "message",
                "selected": "Message",
                "tool_mode": true,
                "types": [
                  "Message"
                ],
                "value": "__UNDEFINED__"
              }
            ],
            "pinned": false,
            "template": {
              "_type": "Component",
              "code": {
                "advanced": true,
                "dynamic": true,
                "fileTypes": [],
                "file_path": "",
                "info": "",
                "list": false,
                "load_from_db": false,
                "multiline": true,
                "name": "code",
                "password": false,
                "placeholder": "",
                "required": true,
                "show": true,
                "title_case": false,
                "type": "code",
                "value": "from lfx.base.data.utils import IMG_FILE_TYPES, TEXT_FILE_TYPES\nfrom lfx.base.io.chat import ChatComponent\nfrom lfx.inputs.inputs import BoolInput\nfrom lfx.io import (\n    DropdownInput,\n    FileInput,\n    MessageTextInput,\n    MultilineInput,\n    Output,\n)\nfrom lfx.schema.message import Message\nfrom lfx.utils.constants import (\n    MESSAGE_SENDER_AI,\n    MESSAGE_SENDER_NAME_USER,\n    MESSAGE_SENDER_USER,\n)\n\n\nclass ChatInput(ChatComponent):\n    display_name = \"Chat Input\"\n    description = \"Get chat inputs from the Playground.\"\n    documentation: str = \"https://docs.langflow.org/components-io#chat-input\"\n    icon = \"MessagesSquare\"\n    name = \"ChatInput\"\n    minimized = True\n\n    inputs = [\n        MultilineInput(\n            name=\"input_value\",\n            display_name=\"Input Text\",\n            value=\"\",\n            info=\"Message to be passed as input.\",\n            input_types=[],\n        ),\n        BoolInput(\n            name=\"should_store_message\",\n            display_name=\"Store Messages\",\n            info=\"Store the message in the history.\",\n            value=True,\n            advanced=True,\n        ),\n        DropdownInput(\n            name=\"sender\",\n            display_name=\"Sender Type\",\n            options=[MESSAGE_SENDER_AI, MESSAGE_SENDER_USER],\n            value=MESSAGE_SENDER_USER,\n            info=\"Type of sender.\",\n            advanced=True,\n        ),\n        MessageTextInput(\n            name=\"sender_name\",\n            display_name=\"Sender Name\",\n            info=\"Name of the sender.\",\n            value=MESSAGE_SENDER_NAME_USER,\n            advanced=True,\n        ),\n        MessageTextInput(\n            name=\"session_id\",\n            display_name=\"Session ID\",\n            info=\"The session ID of the chat. If empty, the current session ID parameter will be used.\",\n            advanced=True,\n        ),\n        FileInput(\n            name=\"files\",\n            display_name=\"Files\",\n            file_types=TEXT_FILE_TYPES + IMG_FILE_TYPES,\n            info=\"Files to be sent with the message.\",\n            advanced=True,\n            is_list=True,\n            temp_file=True,\n        ),\n    ]\n    outputs = [\n        Output(display_name=\"Chat Message\", name=\"message\", method=\"message_response\"),\n    ]\n\n    async def message_response(self) -> Message:\n        # Ensure files is a list and filter out empty/None values\n        files = self.files if self.files else []\n        if files and not isinstance(files, list):\n            files = [files]\n        # Filter out None/empty values\n        files = [f for f in files if f is not None and f != \"\"]\n\n        message = await Message.create(\n            text=self.input_value,\n            sender=self.sender,\n            sender_name=self.sender_name,\n            session_id=self.session_id,\n            files=files,\n        )\n        if self.session_id and isinstance(message, Message) and self.should_store_message:\n            stored_message = await self.send_message(\n                message,\n            )\n            self.message.value = stored_message\n            message = stored_message\n\n        self.status = message\n        return message\n"
              },
              "files": {
                "_input_type": "FileInput",
                "advanced": true,
                "display_name": "Files",
                "dynamic": false,
                "fileTypes": [
                  "csv",
                  "json",
                  "pdf",
                  "txt",
                  "md",
                  "mdx",
                  "yaml",
                  "yml",
                  "xml",
                  "html",
                  "htm",
                  "docx",
                  "py",
                  "sh",
                  "sql",
                  "js",
                  "ts",
                  "tsx",
                  "jpg",
                  "jpeg",
                  "png",
                  "bmp",
                  "image"
                ],
                "file_path": "",
                "info": "Files to be sent with the message.",
                "list": true,
                "list_add_label": "Add More",
                "name": "files",
                "placeholder": "",
                "required": false,
                "show": true,
                "temp_file": true,
                "title_case": false,
                "trace_as_metadata": true,
                "type": "file",
                "value": ""
              },
              "input_value": {
                "_input_type": "MultilineInput",
                "advanced": false,
                "copy_field": false,
                "display_name": "Input Text",
                "dynamic": false,
                "info": "Message to be passed as input.",
                "input_types": [],
                "list": false,
                "list_add_label": "Add More",
                "load_from_db": false,
                "multiline": true,
                "name": "input_value",
                "placeholder": "",
                "required": false,
                "show": true,
                "title_case": false,
                "tool_mode": false,
                "trace_as_input": true,
                "trace_as_metadata": true,
                "type": "str",
                "value": "Products or related items from my inventory"
              },
              "sender": {
                "_input_type": "DropdownInput",
                "advanced": true,
                "combobox": false,
                "dialog_inputs": {},
                "display_name": "Sender Type",
                "dynamic": false,
                "info": "Type of sender.",
                "name": "sender",
                "options": [
                  "Machine",
                  "User"
                ],
                "options_metadata": [],
                "placeholder": "",
                "required": false,
                "show": true,
                "title_case": false,
                "tool_mode": false,
                "trace_as_metadata": true,
                "type": "str",
                "value": "User"
              },
              "sender_name": {
                "_input_type": "MessageTextInput",
                "advanced": true,
                "display_name": "Sender Name",
                "dynamic": false,
                "info": "Name of the sender.",
                "input_types": [
                  "Message"
                ],
                "list": false,
                "list_add_label": "Add More",
                "load_from_db": false,
                "name": "sender_name",
                "placeholder": "",
                "required": false,
                "show": true,
                "title_case": false,
                "tool_mode": false,
                "trace_as_input": true,
                "trace_as_metadata": true,
                "type": "str",
                "value": "User"
              },
              "session_id": {
                "_input_type": "MessageTextInput",
                "advanced": true,
                "display_name": "Session ID",
                "dynamic": false,
                "info": "The session ID of the chat. If empty, the current session ID parameter will be used.",
                "input_types": [
                  "Message"
                ],
                "list": false,
                "list_add_label": "Add More",
                "load_from_db": false,
                "name": "session_id",
                "placeholder": "",
                "required": false,
                "show": true,
                "title_case": false,
                "tool_mode": false,
                "trace_as_input": true,
                "trace_as_metadata": true,
                "type": "str",
                "value": ""
              },
              "should_store_message": {
                "_input_type": "BoolInput",
                "advanced": true,
                "display_name": "Store Messages",
                "dynamic": false,
                "info": "Store the message in the history.",
                "list": false,
                "list_add_label": "Add More",
                "name": "should_store_message",
                "placeholder": "",
                "required": false,
                "show": true,
                "title_case": false,
                "tool_mode": false,
                "trace_as_metadata": true,
                "type": "bool",
                "value": true
              }
            },
            "tool_mode": false
          },
          "selected_output": "message",
          "showNode": false,
          "type": "ChatInput"
        },
        "dragging": false,
        "id": "ChatInput-RLI5m",
        "measured": {
          "height": 48,
          "width": 192
        },
        "position": {
          "x": 66.75973283832386,
          "y": 267.10162369654444
        },
        "selected": false,
        "type": "genericNode"
      },
      {
        "data": {
          "id": "ParserComponent-HTPnn",
          "node": {
            "base_classes": [
              "Message"
            ],
            "beta": false,
            "conditional_paths": [],
            "custom_fields": {},
            "description": "Extracts text using a template.",
            "display_name": "Parser",
            "documentation": "",
            "edited": false,
            "field_order": [
              "mode",
              "pattern",
              "input_data",
              "sep"
            ],
            "frozen": false,
            "icon": "braces",
            "legacy": false,
            "lf_version": "1.6.0",
            "metadata": {
              "code_hash": "547762be7a22",
              "dependencies": {
                "dependencies": [
                  {
                    "name": "i18n",
                    "version": "0.16.0"
                  },
                  {
                    "name": "lfx",
                    "version": null
                  }
                ],
                "total_dependencies": 2
              },
              "module": "lfx.components.processing.parser.ParserComponent"
            },
            "minimized": false,
            "output_types": [],
            "outputs": [
              {
                "allows_loop": false,
                "cache": true,
                "display_name": "Parsed Text",
                "group_outputs": false,
                "method": "parse_combined_text",
                "name": "parsed_text",
                "selected": "Message",
                "tool_mode": true,
                "types": [
                  "Message"
                ],
                "value": "__UNDEFINED__"
              }
            ],
            "pinned": false,
            "template": {
              "_type": "Component",
              "code": {
                "advanced": true,
                "dynamic": true,
                "fileTypes": [],
                "file_path": "",
                "info": "",
                "list": false,
                "load_from_db": false,
                "multiline": true,
                "name": "code",
                "password": false,
                "placeholder": "",
                "required": true,
                "show": true,
                "title_case": false,
                "type": "code",
                "value": "import i18n\n\nfrom lfx.custom.custom_component.component import Component\nfrom lfx.helpers.data import safe_convert\nfrom lfx.inputs.inputs import BoolInput, HandleInput, MessageTextInput, MultilineInput, TabInput\nfrom lfx.schema.data import Data\nfrom lfx.schema.dataframe import DataFrame\nfrom lfx.schema.message import Message\nfrom lfx.template.field.base import Output\n\n\nclass ParserComponent(Component):\n    display_name = i18n.t('components.processing.parser.display_name')\n    description = i18n.t('components.processing.parser.description')\n    documentation: str = \"https://docs.langflow.org/components-processing#parser\"\n    icon = \"braces\"\n\n    inputs = [\n        HandleInput(\n            name=\"input_data\",\n            display_name=i18n.t(\n                'components.processing.parser.input_data.display_name'),\n            input_types=[\"DataFrame\", \"Data\"],\n            info=i18n.t('components.processing.parser.input_data.info'),\n            required=True,\n        ),\n        TabInput(\n            name=\"mode\",\n            display_name=i18n.t(\n                'components.processing.parser.mode.display_name'),\n            options=[\n                i18n.t('components.processing.parser.mode.parser'),\n                i18n.t('components.processing.parser.mode.stringify')\n            ],\n            value=i18n.t('components.processing.parser.mode.parser'),\n            info=i18n.t('components.processing.parser.mode.info'),\n            real_time_refresh=True,\n        ),\n        MultilineInput(\n            name=\"pattern\",\n            display_name=i18n.t(\n                'components.processing.parser.pattern.display_name'),\n            info=i18n.t('components.processing.parser.pattern.info'),\n            value=i18n.t('components.processing.parser.pattern.default_value'),\n            dynamic=True,\n            show=True,\n            required=True,\n        ),\n        MessageTextInput(\n            name=\"sep\",\n            display_name=i18n.t(\n                'components.processing.parser.sep.display_name'),\n            advanced=True,\n            value=\"\\n\",\n            info=i18n.t('components.processing.parser.sep.info'),\n        ),\n    ]\n\n    outputs = [\n        Output(\n            display_name=i18n.t(\n                'components.processing.parser.outputs.parsed_text.display_name'),\n            name=\"parsed_text\",\n            info=i18n.t(\n                'components.processing.parser.outputs.parsed_text.info'),\n            method=\"parse_combined_text\",\n        ),\n    ]\n\n    def update_build_config(self, build_config, field_value, field_name=None):\n        \"\"\"Dynamically hide/show `template` and enforce requirement based on `mode`.\"\"\"\n        if field_name == \"mode\":\n            # Map localized mode values to internal values\n            mode_map = {\n                i18n.t('components.processing.parser.mode.parser'): \"Parser\",\n                i18n.t('components.processing.parser.mode.stringify'): \"Stringify\",\n                # Also support English for backwards compatibility\n                \"Parser\": \"Parser\",\n                \"Stringify\": \"Stringify\",\n            }\n\n            internal_mode = mode_map.get(field_value, \"Parser\")\n\n            build_config[\"pattern\"][\"show\"] = internal_mode == \"Parser\"\n            build_config[\"pattern\"][\"required\"] = internal_mode == \"Parser\"\n\n            if internal_mode == \"Stringify\":\n                clean_data = BoolInput(\n                    name=\"clean_data\",\n                    display_name=i18n.t(\n                        'components.processing.parser.clean_data.display_name'),\n                    info=i18n.t(\n                        'components.processing.parser.clean_data.info'),\n                    value=True,\n                    advanced=True,\n                    required=False,\n                )\n                build_config[\"clean_data\"] = clean_data.to_dict()\n            else:\n                build_config.pop(\"clean_data\", None)\n\n        return build_config\n\n    def _clean_args(self):\n        \"\"\"Prepare arguments based on input type.\"\"\"\n        try:\n            input_data = self.input_data\n\n            match input_data:\n                case list() if all(isinstance(item, Data) for item in input_data):\n                    error_msg = i18n.t(\n                        'components.processing.parser.errors.data_list_not_supported')\n                    raise ValueError(error_msg)\n                case DataFrame():\n                    return input_data, None\n                case Data():\n                    return None, input_data\n                case dict() if \"data\" in input_data:\n                    try:\n                        if \"columns\" in input_data:  # Likely a DataFrame\n                            return DataFrame.from_dict(input_data), None\n                        # Likely a Data object\n                        return None, Data(**input_data)\n                    except (TypeError, ValueError, KeyError) as e:\n                        error_msg = i18n.t(\n                            'components.processing.parser.errors.invalid_structured_input', error=str(e))\n                        raise ValueError(error_msg) from e\n                case _:\n                    error_msg = i18n.t('components.processing.parser.errors.unsupported_input_type',\n                                       actual_type=type(input_data).__name__)\n                    raise ValueError(error_msg)\n        except Exception as e:\n            error_msg = i18n.t(\n                'components.processing.parser.errors.argument_preparation_failed', error=str(e))\n            self.status = error_msg\n            raise ValueError(error_msg) from e\n\n    def parse_combined_text(self) -> Message:\n        \"\"\"Parse all rows/items into a single text or convert input to string if `stringify` is enabled.\"\"\"\n        try:\n            # Map localized mode values to internal values\n            mode_map = {\n                i18n.t('components.processing.parser.mode.parser'): \"Parser\",\n                i18n.t('components.processing.parser.mode.stringify'): \"Stringify\",\n                # Also support English for backwards compatibility\n                \"Parser\": \"Parser\",\n                \"Stringify\": \"Stringify\",\n            }\n\n            internal_mode = mode_map.get(self.mode, \"Parser\")\n\n            # Early return for stringify option\n            if internal_mode == \"Stringify\":\n                return self.convert_to_string()\n\n            df, data = self._clean_args()\n\n            if not df and not data:\n                warning_msg = i18n.t(\n                    'components.processing.parser.warnings.no_data_to_parse')\n                self.status = warning_msg\n                return Message(text=\"\")\n\n            lines = []\n\n            if df is not None:\n                if df.empty:\n                    warning_msg = i18n.t(\n                        'components.processing.parser.warnings.empty_dataframe')\n                    self.status = warning_msg\n                    return Message(text=\"\")\n\n                for row_index, row in df.iterrows():\n                    try:\n                        formatted_text = self.pattern.format(**row.to_dict())\n                        lines.append(formatted_text)\n                    except KeyError as e:\n                        error_msg = i18n.t('components.processing.parser.errors.template_key_missing',\n                                           row=row_index, key=str(e).strip(\"'\\\"\"))\n                        self.log(error_msg, \"warning\")\n                        # Continue with other rows\n                    except Exception as e:\n                        error_msg = i18n.t('components.processing.parser.errors.row_formatting_failed',\n                                           row=row_index, error=str(e))\n                        self.log(error_msg, \"warning\")\n                        # Continue with other rows\n\n            elif data is not None:\n                if not data.data:\n                    warning_msg = i18n.t(\n                        'components.processing.parser.warnings.empty_data')\n                    self.status = warning_msg\n                    return Message(text=\"\")\n\n                try:\n                    formatted_text = self.pattern.format(**data.data)\n                    lines.append(formatted_text)\n                except KeyError as e:\n                    error_msg = i18n.t('components.processing.parser.errors.data_key_missing',\n                                       key=str(e).strip(\"'\\\"\"), available_keys=', '.join(data.data.keys()))\n                    self.status = error_msg\n                    raise ValueError(error_msg)\n                except Exception as e:\n                    error_msg = i18n.t(\n                        'components.processing.parser.errors.data_formatting_failed', error=str(e))\n                    self.status = error_msg\n                    raise ValueError(error_msg) from e\n\n            if not lines:\n                warning_msg = i18n.t(\n                    'components.processing.parser.warnings.no_lines_generated')\n                self.status = warning_msg\n                return Message(text=\"\")\n\n            combined_text = self.sep.join(lines)\n\n            success_msg = i18n.t('components.processing.parser.success.text_parsed',\n                                 lines=len(lines), length=len(combined_text))\n            self.status = success_msg\n\n            return Message(text=combined_text)\n\n        except ValueError:\n            # Re-raise ValueError as is (already has i18n message)\n            raise\n        except Exception as e:\n            error_msg = i18n.t(\n                'components.processing.parser.errors.parsing_failed', error=str(e))\n            self.status = error_msg\n            raise ValueError(error_msg) from e\n\n    def convert_to_string(self) -> Message:\n        \"\"\"Convert input data to string with proper error handling.\"\"\"\n        try:\n            result = \"\"\n\n            if isinstance(self.input_data, list):\n                if not self.input_data:\n                    warning_msg = i18n.t(\n                        'components.processing.parser.warnings.empty_input_list')\n                    self.status = warning_msg\n                    return Message(text=\"\")\n\n                clean_data = getattr(self, 'clean_data', False)\n                converted_items = []\n\n                for i, item in enumerate(self.input_data):\n                    try:\n                        converted = safe_convert(item, clean_data=clean_data)\n                        converted_items.append(converted)\n                    except Exception as e:\n                        error_msg = i18n.t('components.processing.parser.errors.list_item_conversion_failed',\n                                           index=i, error=str(e))\n                        self.log(error_msg, \"warning\")\n                        # Continue with other items\n\n                result = \"\\n\".join(converted_items)\n            else:\n                if not self.input_data:\n                    warning_msg = i18n.t(\n                        'components.processing.parser.warnings.empty_input_data')\n                    self.status = warning_msg\n                    return Message(text=\"\")\n\n                clean_data = getattr(self, 'clean_data', False)\n                result = safe_convert(self.input_data, clean_data=clean_data)\n\n            log_msg = i18n.t(\n                'components.processing.parser.logs.string_conversion_completed', length=len(result))\n            self.log(log_msg)\n\n            success_msg = i18n.t(\n                'components.processing.parser.success.string_converted', length=len(result))\n            self.status = success_msg\n\n            message = Message(text=result)\n            return message\n\n        except Exception as e:\n            error_msg = i18n.t(\n                'components.processing.parser.errors.string_conversion_failed', error=str(e))\n            self.status = error_msg\n            raise ValueError(error_msg) from e\n"
              },
              "input_data": {
                "_input_type": "HandleInput",
                "advanced": false,
                "display_name": "Data or DataFrame",
                "dynamic": false,
                "info": "Accepts either a DataFrame or a Data object.",
                "input_types": [
                  "DataFrame",
                  "Data"
                ],
                "list": false,
                "list_add_label": "Add More",
                "name": "input_data",
                "placeholder": "",
                "required": true,
                "show": true,
                "title_case": false,
                "trace_as_metadata": true,
                "type": "other",
                "value": ""
              },
              "mode": {
                "_input_type": "TabInput",
                "advanced": false,
                "display_name": "Mode",
                "dynamic": false,
                "info": "Convert into raw string instead of using a template.",
                "name": "mode",
                "options": [
                  "Parser",
                  "Stringify"
                ],
                "placeholder": "",
                "real_time_refresh": true,
                "required": false,
                "show": true,
                "title_case": false,
                "tool_mode": false,
                "trace_as_metadata": true,
                "type": "tab",
                "value": "Parser"
              },
              "pattern": {
                "_input_type": "MultilineInput",
                "advanced": false,
                "copy_field": false,
                "display_name": "Template",
                "dynamic": true,
                "info": "Use variables within curly brackets to extract column values for DataFrames or key values for Data. For example: `Name: {Name}, Age: {Age}, Country: {Country}`",
                "input_types": [
                  "Message"
                ],
                "list": false,
                "list_add_label": "Add More",
                "load_from_db": false,
                "multiline": true,
                "name": "pattern",
                "placeholder": "",
                "required": true,
                "show": true,
                "title_case": false,
                "tool_mode": false,
                "trace_as_input": true,
                "trace_as_metadata": true,
                "type": "str",
                "value": "{keywords}"
              },
              "sep": {
                "_input_type": "MessageTextInput",
                "advanced": true,
                "display_name": "Separator",
                "dynamic": false,
                "info": "String used to separate rows/items.",
                "input_types": [
                  "Message"
                ],
                "list": false,
                "list_add_label": "Add More",
                "load_from_db": false,
                "name": "sep",
                "placeholder": "",
                "required": false,
                "show": true,
                "title_case": false,
                "tool_mode": false,
                "trace_as_input": true,
                "trace_as_metadata": true,
                "type": "str",
                "value": "\n"
              }
            },
            "tool_mode": false
          },
          "showNode": true,
          "type": "ParserComponent"
        },
        "dragging": false,
        "id": "ParserComponent-HTPnn",
        "measured": {
          "height": 329,
          "width": 320
        },
        "position": {
          "x": 1139.6575076074848,
          "y": 418.6423929268939
        },
        "selected": false,
        "type": "genericNode"
      },
      {
        "data": {
          "id": "ChatOutput-HTCA7",
          "node": {
            "base_classes": [
              "Message"
            ],
            "beta": false,
            "conditional_paths": [],
            "custom_fields": {},
            "description": "Display a chat message in the Playground.",
            "display_name": "Chat Output",
            "documentation": "",
            "edited": false,
            "field_order": [
              "input_value",
              "should_store_message",
              "sender",
              "sender_name",
              "session_id",
              "data_template",
              "background_color",
              "chat_icon",
              "text_color",
              "clean_data"
            ],
            "frozen": false,
            "icon": "MessagesSquare",
            "legacy": false,
            "lf_version": "1.6.0",
            "metadata": {
<<<<<<< HEAD
              "code_hash": "11782d1755f3",
=======
              "code_hash": "9647f4d2f4b4",
>>>>>>> f24a064b
              "dependencies": {
                "dependencies": [
                  {
                    "name": "orjson",
                    "version": "3.10.15"
                  },
                  {
                    "name": "fastapi",
                    "version": "0.118.0"
                  },
                  {
                    "name": "i18n",
                    "version": "0.16.0"
                  },
                  {
                    "name": "lfx",
                    "version": null
                  }
                ],
                "total_dependencies": 4
              },
              "module": "lfx.components.input_output.chat_output.ChatOutput"
            },
            "minimized": true,
            "output_types": [],
            "outputs": [
              {
                "allows_loop": false,
                "cache": true,
                "display_name": "Output Message",
                "group_outputs": false,
                "method": "message_response",
                "name": "message",
                "selected": "Message",
                "tool_mode": true,
                "types": [
                  "Message"
                ],
                "value": "__UNDEFINED__"
              }
            ],
            "pinned": false,
            "template": {
              "_type": "Component",
              "clean_data": {
                "_input_type": "BoolInput",
                "advanced": true,
                "display_name": "Basic Clean Data",
                "dynamic": false,
                "info": "Whether to clean data before converting to string.",
                "list": false,
                "list_add_label": "Add More",
                "name": "clean_data",
                "placeholder": "",
                "required": false,
                "show": true,
                "title_case": false,
                "tool_mode": false,
                "trace_as_metadata": true,
                "type": "bool",
                "value": true
              },
              "code": {
                "advanced": true,
                "dynamic": true,
                "fileTypes": [],
                "file_path": "",
                "info": "",
                "list": false,
                "load_from_db": false,
                "multiline": true,
                "name": "code",
                "password": false,
                "placeholder": "",
                "required": true,
                "show": true,
                "title_case": false,
                "type": "code",
<<<<<<< HEAD
                "value": "from collections.abc import Generator\nfrom typing import Any\n\nimport orjson\nfrom fastapi.encoders import jsonable_encoder\nimport i18n\n\nfrom lfx.base.io.chat import ChatComponent\nfrom lfx.helpers.data import safe_convert\nfrom lfx.inputs.inputs import BoolInput, DropdownInput, HandleInput, MessageTextInput\nfrom lfx.schema.data import Data\nfrom lfx.schema.dataframe import DataFrame\nfrom lfx.schema.message import Message\nfrom lfx.schema.properties import Source\nfrom lfx.template.field.base import Output\nfrom lfx.utils.constants import (\n    MESSAGE_SENDER_AI,\n    MESSAGE_SENDER_NAME_AI,\n    MESSAGE_SENDER_USER,\n)\n\n\nclass ChatOutput(ChatComponent):\n    display_name = i18n.t('components.input_output.chat_output.display_name')\n    description = i18n.t('components.input_output.chat_output.description')\n    documentation: str = \"https://docs.langflow.org/components-io#chat-output\"\n    icon = \"MessagesSquare\"\n    name = \"ChatOutput\"\n    minimized = True\n\n    inputs = [\n        HandleInput(\n            name=\"input_value\",\n            display_name=i18n.t(\n                'components.input_output.chat_output.input_value.display_name'),\n            info=i18n.t(\n                'components.input_output.chat_output.input_value.info'),\n            input_types=[\"Data\", \"DataFrame\", \"Message\"],\n            required=True,\n        ),\n        BoolInput(\n            name=\"should_store_message\",\n            display_name=i18n.t(\n                'components.input_output.chat_output.should_store_message.display_name'),\n            info=i18n.t(\n                'components.input_output.chat_output.should_store_message.info'),\n            value=True,\n            advanced=True,\n        ),\n        DropdownInput(\n            name=\"sender\",\n            display_name=i18n.t(\n                'components.input_output.chat_output.sender.display_name'),\n            options=[MESSAGE_SENDER_AI, MESSAGE_SENDER_USER],\n            value=MESSAGE_SENDER_AI,\n            advanced=True,\n            info=i18n.t('components.input_output.chat_output.sender.info'),\n        ),\n        MessageTextInput(\n            name=\"sender_name\",\n            display_name=i18n.t(\n                'components.input_output.chat_output.sender_name.display_name'),\n            info=i18n.t(\n                'components.input_output.chat_output.sender_name.info'),\n            value=MESSAGE_SENDER_NAME_AI,\n            advanced=True,\n        ),\n        MessageTextInput(\n            name=\"session_id\",\n            display_name=i18n.t(\n                'components.input_output.chat_output.session_id.display_name'),\n            info=i18n.t('components.input_output.chat_output.session_id.info'),\n            advanced=True,\n        ),\n        MessageTextInput(\n            name=\"data_template\",\n            display_name=i18n.t(\n                'components.input_output.chat_output.data_template.display_name'),\n            value=\"{text}\",\n            advanced=True,\n            info=i18n.t(\n                'components.input_output.chat_output.data_template.info'),\n        ),\n        BoolInput(\n            name=\"clean_data\",\n            display_name=i18n.t(\n                'components.input_output.chat_output.clean_data.display_name'),\n            value=True,\n            advanced=True,\n            info=i18n.t('components.input_output.chat_output.clean_data.info'),\n        ),\n    ]\n    outputs = [\n        Output(\n            display_name=i18n.t(\n                'components.input_output.chat_output.outputs.message.display_name'),\n            name=\"message\",\n            method=\"message_response\",\n        ),\n    ]\n\n    def _build_source(self, id_: str | None, display_name: str | None, source: str | None) -> Source:\n        source_dict = {}\n        if id_:\n            source_dict[\"id\"] = id_\n        if display_name:\n            source_dict[\"display_name\"] = display_name\n        if source:\n            # Handle case where source is a ChatOpenAI object\n            if hasattr(source, \"model_name\"):\n                source_dict[\"source\"] = source.model_name\n            elif hasattr(source, \"model\"):\n                source_dict[\"source\"] = str(source.model)\n            else:\n                source_dict[\"source\"] = str(source)\n        return Source(**source_dict)\n\n    async def message_response(self) -> Message:\n        # First convert the input to string if needed\n        text = self.convert_to_string()\n\n        # Get source properties\n        source, icon, display_name, source_id = self.get_properties_from_source_component()\n\n        # Create or use existing Message object\n        if isinstance(self.input_value, Message):\n            message = self.input_value\n            # Update message properties\n            message.text = text\n        else:\n            message = Message(text=text)\n\n        # Set message properties\n        message.sender = self.sender\n        message.sender_name = self.sender_name\n        message.session_id = self.session_id\n        message.flow_id = self.graph.flow_id if hasattr(\n            self, \"graph\") else None\n        message.properties.source = self._build_source(\n            source_id, display_name, source)\n\n        # Store message if needed\n        if self.session_id and self.should_store_message:\n            stored_message = await self.send_message(message)\n            self.message.value = stored_message\n            message = stored_message\n\n        self.status = message\n        return message\n\n    def _serialize_data(self, data: Data) -> str:\n        \"\"\"Serialize Data object to JSON string.\"\"\"\n        # Convert data.data to JSON-serializable format\n        serializable_data = jsonable_encoder(data.data)\n        # Serialize with orjson, enabling pretty printing with indentation\n        json_bytes = orjson.dumps(\n            serializable_data, option=orjson.OPT_INDENT_2)\n        # Convert bytes to string and wrap in Markdown code blocks\n        return \"```json\\n\" + json_bytes.decode(\"utf-8\") + \"\\n```\"\n\n    def _validate_input(self) -> None:\n        \"\"\"Validate the input data and raise ValueError if invalid.\"\"\"\n        if self.input_value is None:\n            msg = i18n.t(\n                'components.input_output.chat_output.errors.input_cannot_be_none')\n            raise ValueError(msg)\n        if isinstance(self.input_value, list) and not all(\n            isinstance(item, Message | Data | DataFrame | str) for item in self.input_value\n        ):\n            invalid_types = [\n                type(item).__name__\n                for item in self.input_value\n                if not isinstance(item, Message | Data | DataFrame | str)\n            ]\n            msg = i18n.t(\n                'components.input_output.chat_output.errors.invalid_list_types', types=invalid_types)\n            raise TypeError(msg)\n        if not isinstance(\n            self.input_value,\n            Message | Data | DataFrame | str | list | Generator | type(None),\n        ):\n            type_name = type(self.input_value).__name__\n            msg = i18n.t(\n                'components.input_output.chat_output.errors.invalid_input_type', type=type_name)\n            raise TypeError(msg)\n\n    def convert_to_string(self) -> str | Generator[Any, None, None]:\n        \"\"\"Convert input data to string with proper error handling.\"\"\"\n        self._validate_input()\n        if isinstance(self.input_value, list):\n            clean_data: bool = getattr(self, \"clean_data\", False)\n            return \"\\n\".join([safe_convert(item, clean_data=clean_data) for item in self.input_value])\n        if isinstance(self.input_value, Generator):\n            return self.input_value\n        return safe_convert(self.input_value)\n"
=======
                "value": "from collections.abc import Generator\nfrom typing import Any\n\nimport orjson\nfrom fastapi.encoders import jsonable_encoder\n\nfrom lfx.base.io.chat import ChatComponent\nfrom lfx.helpers.data import safe_convert\nfrom lfx.inputs.inputs import BoolInput, DropdownInput, HandleInput, MessageTextInput\nfrom lfx.schema.data import Data\nfrom lfx.schema.dataframe import DataFrame\nfrom lfx.schema.message import Message\nfrom lfx.schema.properties import Source\nfrom lfx.template.field.base import Output\nfrom lfx.utils.constants import (\n    MESSAGE_SENDER_AI,\n    MESSAGE_SENDER_NAME_AI,\n    MESSAGE_SENDER_USER,\n)\n\n\nclass ChatOutput(ChatComponent):\n    display_name = \"Chat Output\"\n    description = \"Display a chat message in the Playground.\"\n    documentation: str = \"https://docs.langflow.org/components-io#chat-output\"\n    icon = \"MessagesSquare\"\n    name = \"ChatOutput\"\n    minimized = True\n\n    inputs = [\n        HandleInput(\n            name=\"input_value\",\n            display_name=\"Inputs\",\n            info=\"Message to be passed as output.\",\n            input_types=[\"Data\", \"DataFrame\", \"Message\"],\n            required=True,\n        ),\n        BoolInput(\n            name=\"should_store_message\",\n            display_name=\"Store Messages\",\n            info=\"Store the message in the history.\",\n            value=True,\n            advanced=True,\n        ),\n        DropdownInput(\n            name=\"sender\",\n            display_name=\"Sender Type\",\n            options=[MESSAGE_SENDER_AI, MESSAGE_SENDER_USER],\n            value=MESSAGE_SENDER_AI,\n            advanced=True,\n            info=\"Type of sender.\",\n        ),\n        MessageTextInput(\n            name=\"sender_name\",\n            display_name=\"Sender Name\",\n            info=\"Name of the sender.\",\n            value=MESSAGE_SENDER_NAME_AI,\n            advanced=True,\n        ),\n        MessageTextInput(\n            name=\"session_id\",\n            display_name=\"Session ID\",\n            info=\"The session ID of the chat. If empty, the current session ID parameter will be used.\",\n            advanced=True,\n        ),\n        MessageTextInput(\n            name=\"data_template\",\n            display_name=\"Data Template\",\n            value=\"{text}\",\n            advanced=True,\n            info=\"Template to convert Data to Text. If left empty, it will be dynamically set to the Data's text key.\",\n        ),\n        BoolInput(\n            name=\"clean_data\",\n            display_name=\"Basic Clean Data\",\n            value=True,\n            advanced=True,\n            info=\"Whether to clean data before converting to string.\",\n        ),\n    ]\n    outputs = [\n        Output(\n            display_name=\"Output Message\",\n            name=\"message\",\n            method=\"message_response\",\n        ),\n    ]\n\n    def _build_source(self, id_: str | None, display_name: str | None, source: str | None) -> Source:\n        source_dict = {}\n        if id_:\n            source_dict[\"id\"] = id_\n        if display_name:\n            source_dict[\"display_name\"] = display_name\n        if source:\n            # Handle case where source is a ChatOpenAI object\n            if hasattr(source, \"model_name\"):\n                source_dict[\"source\"] = source.model_name\n            elif hasattr(source, \"model\"):\n                source_dict[\"source\"] = str(source.model)\n            else:\n                source_dict[\"source\"] = str(source)\n        return Source(**source_dict)\n\n    async def message_response(self) -> Message:\n        # First convert the input to string if needed\n        text = self.convert_to_string()\n\n        # Get source properties\n        source, _, display_name, source_id = self.get_properties_from_source_component()\n\n        # Create or use existing Message object\n        if isinstance(self.input_value, Message):\n            message = self.input_value\n            # Update message properties\n            message.text = text\n        else:\n            message = Message(text=text)\n\n        # Set message properties\n        message.sender = self.sender\n        message.sender_name = self.sender_name\n        message.session_id = self.session_id\n        message.flow_id = self.graph.flow_id if hasattr(self, \"graph\") else None\n        message.properties.source = self._build_source(source_id, display_name, source)\n\n        # Store message if needed\n        if self.session_id and self.should_store_message:\n            stored_message = await self.send_message(message)\n            self.message.value = stored_message\n            message = stored_message\n\n        self.status = message\n        return message\n\n    def _serialize_data(self, data: Data) -> str:\n        \"\"\"Serialize Data object to JSON string.\"\"\"\n        # Convert data.data to JSON-serializable format\n        serializable_data = jsonable_encoder(data.data)\n        # Serialize with orjson, enabling pretty printing with indentation\n        json_bytes = orjson.dumps(serializable_data, option=orjson.OPT_INDENT_2)\n        # Convert bytes to string and wrap in Markdown code blocks\n        return \"```json\\n\" + json_bytes.decode(\"utf-8\") + \"\\n```\"\n\n    def _validate_input(self) -> None:\n        \"\"\"Validate the input data and raise ValueError if invalid.\"\"\"\n        if self.input_value is None:\n            msg = \"Input data cannot be None\"\n            raise ValueError(msg)\n        if isinstance(self.input_value, list) and not all(\n            isinstance(item, Message | Data | DataFrame | str) for item in self.input_value\n        ):\n            invalid_types = [\n                type(item).__name__\n                for item in self.input_value\n                if not isinstance(item, Message | Data | DataFrame | str)\n            ]\n            msg = f\"Expected Data or DataFrame or Message or str, got {invalid_types}\"\n            raise TypeError(msg)\n        if not isinstance(\n            self.input_value,\n            Message | Data | DataFrame | str | list | Generator | type(None),\n        ):\n            type_name = type(self.input_value).__name__\n            msg = f\"Expected Data or DataFrame or Message or str, Generator or None, got {type_name}\"\n            raise TypeError(msg)\n\n    def convert_to_string(self) -> str | Generator[Any, None, None]:\n        \"\"\"Convert input data to string with proper error handling.\"\"\"\n        self._validate_input()\n        if isinstance(self.input_value, list):\n            clean_data: bool = getattr(self, \"clean_data\", False)\n            return \"\\n\".join([safe_convert(item, clean_data=clean_data) for item in self.input_value])\n        if isinstance(self.input_value, Generator):\n            return self.input_value\n        return safe_convert(self.input_value)\n"
>>>>>>> f24a064b
              },
              "data_template": {
                "_input_type": "MessageTextInput",
                "advanced": true,
                "display_name": "Data Template",
                "dynamic": false,
                "info": "Template to convert Data to Text. If left empty, it will be dynamically set to the Data's text key.",
                "input_types": [
                  "Message"
                ],
                "list": false,
                "list_add_label": "Add More",
                "load_from_db": false,
                "name": "data_template",
                "placeholder": "",
                "required": false,
                "show": true,
                "title_case": false,
                "tool_mode": false,
                "trace_as_input": true,
                "trace_as_metadata": true,
                "type": "str",
                "value": "{text}"
              },
              "input_value": {
                "_input_type": "HandleInput",
                "advanced": false,
                "display_name": "Inputs",
                "dynamic": false,
                "info": "Message to be passed as output.",
                "input_types": [
                  "Data",
                  "DataFrame",
                  "Message"
                ],
                "list": false,
                "list_add_label": "Add More",
                "name": "input_value",
                "placeholder": "",
                "required": true,
                "show": true,
                "title_case": false,
                "trace_as_metadata": true,
                "type": "other",
                "value": ""
              },
              "sender": {
                "_input_type": "DropdownInput",
                "advanced": true,
                "combobox": false,
                "dialog_inputs": {},
                "display_name": "Sender Type",
                "dynamic": false,
                "info": "Type of sender.",
                "name": "sender",
                "options": [
                  "Machine",
                  "User"
                ],
                "options_metadata": [],
                "placeholder": "",
                "required": false,
                "show": true,
                "title_case": false,
                "tool_mode": false,
                "trace_as_metadata": true,
                "type": "str",
                "value": "Machine"
              },
              "sender_name": {
                "_input_type": "MessageTextInput",
                "advanced": true,
                "display_name": "Sender Name",
                "dynamic": false,
                "info": "Name of the sender.",
                "input_types": [
                  "Message"
                ],
                "list": false,
                "list_add_label": "Add More",
                "load_from_db": false,
                "name": "sender_name",
                "placeholder": "",
                "required": false,
                "show": true,
                "title_case": false,
                "tool_mode": false,
                "trace_as_input": true,
                "trace_as_metadata": true,
                "type": "str",
                "value": "AI"
              },
              "session_id": {
                "_input_type": "MessageTextInput",
                "advanced": true,
                "display_name": "Session ID",
                "dynamic": false,
                "info": "The session ID of the chat. If empty, the current session ID parameter will be used.",
                "input_types": [
                  "Message"
                ],
                "list": false,
                "list_add_label": "Add More",
                "load_from_db": false,
                "name": "session_id",
                "placeholder": "",
                "required": false,
                "show": true,
                "title_case": false,
                "tool_mode": false,
                "trace_as_input": true,
                "trace_as_metadata": true,
                "type": "str",
                "value": ""
              },
              "should_store_message": {
                "_input_type": "BoolInput",
                "advanced": true,
                "display_name": "Store Messages",
                "dynamic": false,
                "info": "Store the message in the history.",
                "list": false,
                "list_add_label": "Add More",
                "name": "should_store_message",
                "placeholder": "",
                "required": false,
                "show": true,
                "title_case": false,
                "tool_mode": false,
                "trace_as_metadata": true,
                "type": "bool",
                "value": true
              }
            },
            "tool_mode": false
          },
          "showNode": false,
          "type": "ChatOutput"
        },
        "dragging": false,
        "id": "ChatOutput-HTCA7",
        "measured": {
          "height": 48,
          "width": 192
        },
        "position": {
          "x": 2377.917336576097,
          "y": 549.8362218147556
        },
        "selected": false,
        "type": "genericNode"
      },
      {
        "data": {
          "id": "ParserComponent-NUETC",
          "node": {
            "base_classes": [
              "Message"
            ],
            "beta": false,
            "conditional_paths": [],
            "custom_fields": {},
            "description": "Extracts text using a template.",
            "display_name": "Parser",
            "documentation": "",
            "edited": false,
            "field_order": [
              "mode",
              "pattern",
              "input_data",
              "sep"
            ],
            "frozen": false,
            "icon": "braces",
            "last_updated": "2025-09-29T15:17:07.310Z",
            "legacy": false,
            "lf_version": "1.6.0",
            "metadata": {
              "code_hash": "547762be7a22",
              "dependencies": {
                "dependencies": [
                  {
                    "name": "i18n",
                    "version": "0.16.0"
                  },
                  {
                    "name": "lfx",
                    "version": null
                  }
                ],
                "total_dependencies": 2
              },
              "module": "lfx.components.processing.parser.ParserComponent"
            },
            "minimized": false,
            "output_types": [],
            "outputs": [
              {
                "allows_loop": false,
                "cache": true,
                "display_name": "Parsed Text",
                "group_outputs": false,
                "method": "parse_combined_text",
                "name": "parsed_text",
                "selected": "Message",
                "tool_mode": true,
                "types": [
                  "Message"
                ],
                "value": "__UNDEFINED__"
              }
            ],
            "pinned": false,
            "template": {
              "_type": "Component",
              "code": {
                "advanced": true,
                "dynamic": true,
                "fileTypes": [],
                "file_path": "",
                "info": "",
                "list": false,
                "load_from_db": false,
                "multiline": true,
                "name": "code",
                "password": false,
                "placeholder": "",
                "required": true,
                "show": true,
                "title_case": false,
                "type": "code",
                "value": "import i18n\n\nfrom lfx.custom.custom_component.component import Component\nfrom lfx.helpers.data import safe_convert\nfrom lfx.inputs.inputs import BoolInput, HandleInput, MessageTextInput, MultilineInput, TabInput\nfrom lfx.schema.data import Data\nfrom lfx.schema.dataframe import DataFrame\nfrom lfx.schema.message import Message\nfrom lfx.template.field.base import Output\n\n\nclass ParserComponent(Component):\n    display_name = i18n.t('components.processing.parser.display_name')\n    description = i18n.t('components.processing.parser.description')\n    documentation: str = \"https://docs.langflow.org/components-processing#parser\"\n    icon = \"braces\"\n\n    inputs = [\n        HandleInput(\n            name=\"input_data\",\n            display_name=i18n.t(\n                'components.processing.parser.input_data.display_name'),\n            input_types=[\"DataFrame\", \"Data\"],\n            info=i18n.t('components.processing.parser.input_data.info'),\n            required=True,\n        ),\n        TabInput(\n            name=\"mode\",\n            display_name=i18n.t(\n                'components.processing.parser.mode.display_name'),\n            options=[\n                i18n.t('components.processing.parser.mode.parser'),\n                i18n.t('components.processing.parser.mode.stringify')\n            ],\n            value=i18n.t('components.processing.parser.mode.parser'),\n            info=i18n.t('components.processing.parser.mode.info'),\n            real_time_refresh=True,\n        ),\n        MultilineInput(\n            name=\"pattern\",\n            display_name=i18n.t(\n                'components.processing.parser.pattern.display_name'),\n            info=i18n.t('components.processing.parser.pattern.info'),\n            value=i18n.t('components.processing.parser.pattern.default_value'),\n            dynamic=True,\n            show=True,\n            required=True,\n        ),\n        MessageTextInput(\n            name=\"sep\",\n            display_name=i18n.t(\n                'components.processing.parser.sep.display_name'),\n            advanced=True,\n            value=\"\\n\",\n            info=i18n.t('components.processing.parser.sep.info'),\n        ),\n    ]\n\n    outputs = [\n        Output(\n            display_name=i18n.t(\n                'components.processing.parser.outputs.parsed_text.display_name'),\n            name=\"parsed_text\",\n            info=i18n.t(\n                'components.processing.parser.outputs.parsed_text.info'),\n            method=\"parse_combined_text\",\n        ),\n    ]\n\n    def update_build_config(self, build_config, field_value, field_name=None):\n        \"\"\"Dynamically hide/show `template` and enforce requirement based on `mode`.\"\"\"\n        if field_name == \"mode\":\n            # Map localized mode values to internal values\n            mode_map = {\n                i18n.t('components.processing.parser.mode.parser'): \"Parser\",\n                i18n.t('components.processing.parser.mode.stringify'): \"Stringify\",\n                # Also support English for backwards compatibility\n                \"Parser\": \"Parser\",\n                \"Stringify\": \"Stringify\",\n            }\n\n            internal_mode = mode_map.get(field_value, \"Parser\")\n\n            build_config[\"pattern\"][\"show\"] = internal_mode == \"Parser\"\n            build_config[\"pattern\"][\"required\"] = internal_mode == \"Parser\"\n\n            if internal_mode == \"Stringify\":\n                clean_data = BoolInput(\n                    name=\"clean_data\",\n                    display_name=i18n.t(\n                        'components.processing.parser.clean_data.display_name'),\n                    info=i18n.t(\n                        'components.processing.parser.clean_data.info'),\n                    value=True,\n                    advanced=True,\n                    required=False,\n                )\n                build_config[\"clean_data\"] = clean_data.to_dict()\n            else:\n                build_config.pop(\"clean_data\", None)\n\n        return build_config\n\n    def _clean_args(self):\n        \"\"\"Prepare arguments based on input type.\"\"\"\n        try:\n            input_data = self.input_data\n\n            match input_data:\n                case list() if all(isinstance(item, Data) for item in input_data):\n                    error_msg = i18n.t(\n                        'components.processing.parser.errors.data_list_not_supported')\n                    raise ValueError(error_msg)\n                case DataFrame():\n                    return input_data, None\n                case Data():\n                    return None, input_data\n                case dict() if \"data\" in input_data:\n                    try:\n                        if \"columns\" in input_data:  # Likely a DataFrame\n                            return DataFrame.from_dict(input_data), None\n                        # Likely a Data object\n                        return None, Data(**input_data)\n                    except (TypeError, ValueError, KeyError) as e:\n                        error_msg = i18n.t(\n                            'components.processing.parser.errors.invalid_structured_input', error=str(e))\n                        raise ValueError(error_msg) from e\n                case _:\n                    error_msg = i18n.t('components.processing.parser.errors.unsupported_input_type',\n                                       actual_type=type(input_data).__name__)\n                    raise ValueError(error_msg)\n        except Exception as e:\n            error_msg = i18n.t(\n                'components.processing.parser.errors.argument_preparation_failed', error=str(e))\n            self.status = error_msg\n            raise ValueError(error_msg) from e\n\n    def parse_combined_text(self) -> Message:\n        \"\"\"Parse all rows/items into a single text or convert input to string if `stringify` is enabled.\"\"\"\n        try:\n            # Map localized mode values to internal values\n            mode_map = {\n                i18n.t('components.processing.parser.mode.parser'): \"Parser\",\n                i18n.t('components.processing.parser.mode.stringify'): \"Stringify\",\n                # Also support English for backwards compatibility\n                \"Parser\": \"Parser\",\n                \"Stringify\": \"Stringify\",\n            }\n\n            internal_mode = mode_map.get(self.mode, \"Parser\")\n\n            # Early return for stringify option\n            if internal_mode == \"Stringify\":\n                return self.convert_to_string()\n\n            df, data = self._clean_args()\n\n            if not df and not data:\n                warning_msg = i18n.t(\n                    'components.processing.parser.warnings.no_data_to_parse')\n                self.status = warning_msg\n                return Message(text=\"\")\n\n            lines = []\n\n            if df is not None:\n                if df.empty:\n                    warning_msg = i18n.t(\n                        'components.processing.parser.warnings.empty_dataframe')\n                    self.status = warning_msg\n                    return Message(text=\"\")\n\n                for row_index, row in df.iterrows():\n                    try:\n                        formatted_text = self.pattern.format(**row.to_dict())\n                        lines.append(formatted_text)\n                    except KeyError as e:\n                        error_msg = i18n.t('components.processing.parser.errors.template_key_missing',\n                                           row=row_index, key=str(e).strip(\"'\\\"\"))\n                        self.log(error_msg, \"warning\")\n                        # Continue with other rows\n                    except Exception as e:\n                        error_msg = i18n.t('components.processing.parser.errors.row_formatting_failed',\n                                           row=row_index, error=str(e))\n                        self.log(error_msg, \"warning\")\n                        # Continue with other rows\n\n            elif data is not None:\n                if not data.data:\n                    warning_msg = i18n.t(\n                        'components.processing.parser.warnings.empty_data')\n                    self.status = warning_msg\n                    return Message(text=\"\")\n\n                try:\n                    formatted_text = self.pattern.format(**data.data)\n                    lines.append(formatted_text)\n                except KeyError as e:\n                    error_msg = i18n.t('components.processing.parser.errors.data_key_missing',\n                                       key=str(e).strip(\"'\\\"\"), available_keys=', '.join(data.data.keys()))\n                    self.status = error_msg\n                    raise ValueError(error_msg)\n                except Exception as e:\n                    error_msg = i18n.t(\n                        'components.processing.parser.errors.data_formatting_failed', error=str(e))\n                    self.status = error_msg\n                    raise ValueError(error_msg) from e\n\n            if not lines:\n                warning_msg = i18n.t(\n                    'components.processing.parser.warnings.no_lines_generated')\n                self.status = warning_msg\n                return Message(text=\"\")\n\n            combined_text = self.sep.join(lines)\n\n            success_msg = i18n.t('components.processing.parser.success.text_parsed',\n                                 lines=len(lines), length=len(combined_text))\n            self.status = success_msg\n\n            return Message(text=combined_text)\n\n        except ValueError:\n            # Re-raise ValueError as is (already has i18n message)\n            raise\n        except Exception as e:\n            error_msg = i18n.t(\n                'components.processing.parser.errors.parsing_failed', error=str(e))\n            self.status = error_msg\n            raise ValueError(error_msg) from e\n\n    def convert_to_string(self) -> Message:\n        \"\"\"Convert input data to string with proper error handling.\"\"\"\n        try:\n            result = \"\"\n\n            if isinstance(self.input_data, list):\n                if not self.input_data:\n                    warning_msg = i18n.t(\n                        'components.processing.parser.warnings.empty_input_list')\n                    self.status = warning_msg\n                    return Message(text=\"\")\n\n                clean_data = getattr(self, 'clean_data', False)\n                converted_items = []\n\n                for i, item in enumerate(self.input_data):\n                    try:\n                        converted = safe_convert(item, clean_data=clean_data)\n                        converted_items.append(converted)\n                    except Exception as e:\n                        error_msg = i18n.t('components.processing.parser.errors.list_item_conversion_failed',\n                                           index=i, error=str(e))\n                        self.log(error_msg, \"warning\")\n                        # Continue with other items\n\n                result = \"\\n\".join(converted_items)\n            else:\n                if not self.input_data:\n                    warning_msg = i18n.t(\n                        'components.processing.parser.warnings.empty_input_data')\n                    self.status = warning_msg\n                    return Message(text=\"\")\n\n                clean_data = getattr(self, 'clean_data', False)\n                result = safe_convert(self.input_data, clean_data=clean_data)\n\n            log_msg = i18n.t(\n                'components.processing.parser.logs.string_conversion_completed', length=len(result))\n            self.log(log_msg)\n\n            success_msg = i18n.t(\n                'components.processing.parser.success.string_converted', length=len(result))\n            self.status = success_msg\n\n            message = Message(text=result)\n            return message\n\n        except Exception as e:\n            error_msg = i18n.t(\n                'components.processing.parser.errors.string_conversion_failed', error=str(e))\n            self.status = error_msg\n            raise ValueError(error_msg) from e\n"
              },
              "input_data": {
                "_input_type": "HandleInput",
                "advanced": false,
                "display_name": "Data or DataFrame",
                "dynamic": false,
                "info": "Accepts either a DataFrame or a Data object.",
                "input_types": [
                  "DataFrame",
                  "Data"
                ],
                "list": false,
                "list_add_label": "Add More",
                "name": "input_data",
                "placeholder": "",
                "required": true,
                "show": true,
                "title_case": false,
                "trace_as_metadata": true,
                "type": "other",
                "value": ""
              },
              "mode": {
                "_input_type": "TabInput",
                "advanced": false,
                "display_name": "Mode",
                "dynamic": false,
                "info": "Convert into raw string instead of using a template.",
                "name": "mode",
                "options": [
                  "Parser",
                  "Stringify"
                ],
                "placeholder": "",
                "real_time_refresh": true,
                "required": false,
                "show": true,
                "title_case": false,
                "tool_mode": false,
                "trace_as_metadata": true,
                "type": "tab",
                "value": "Parser"
              },
              "pattern": {
                "_input_type": "MultilineInput",
                "advanced": false,
                "copy_field": false,
                "display_name": "Template",
                "dynamic": true,
                "info": "Use variables within curly brackets to extract column values for DataFrames or key values for Data. For example: `Name: {Name}, Age: {Age}, Country: {Country}`",
                "input_types": [
                  "Message"
                ],
                "list": false,
                "list_add_label": "Add More",
                "load_from_db": false,
                "multiline": true,
                "name": "pattern",
                "placeholder": "",
                "required": true,
                "show": true,
                "title_case": false,
                "tool_mode": false,
                "trace_as_input": true,
                "trace_as_metadata": true,
                "type": "str",
                "value": "{text}"
              },
              "sep": {
                "_input_type": "MessageTextInput",
                "advanced": true,
                "display_name": "Separator",
                "dynamic": false,
                "info": "String used to separate rows/items.",
                "input_types": [
                  "Message"
                ],
                "list": false,
                "list_add_label": "Add More",
                "load_from_db": false,
                "name": "sep",
                "placeholder": "",
                "required": false,
                "show": true,
                "title_case": false,
                "tool_mode": false,
                "trace_as_input": true,
                "trace_as_metadata": true,
                "type": "str",
                "value": "\n"
              }
            },
            "tool_mode": false
          },
          "showNode": true,
          "type": "ParserComponent"
        },
        "dragging": false,
        "id": "ParserComponent-NUETC",
        "measured": {
          "height": 329,
          "width": 320
        },
        "position": {
          "x": 1962.927032788925,
          "y": 446.0325342475379
        },
        "selected": false,
        "type": "genericNode"
      },
      {
        "data": {
          "id": "LanguageModelComponent-WUfVa",
          "node": {
            "base_classes": [
              "LanguageModel",
              "Message"
            ],
            "beta": false,
            "conditional_paths": [],
            "custom_fields": {},
            "description": "Runs a language model given a specified provider.",
            "display_name": "Language Model",
            "documentation": "",
            "edited": false,
            "field_order": [
              "provider",
              "model_name",
              "api_key",
              "input_value",
              "system_message",
              "stream",
              "temperature"
            ],
            "frozen": false,
            "icon": "brain-circuit",
            "last_updated": "2025-09-29T15:15:43.053Z",
            "legacy": false,
            "lf_version": "1.6.0",
            "metadata": {
              "code_hash": "bb5f8714781b",
              "dependencies": {
                "dependencies": [
                  {
                    "name": "langchain_anthropic",
                    "version": "0.3.14"
                  },
                  {
                    "name": "langchain_google_genai",
                    "version": "2.0.6"
                  },
                  {
                    "name": "langchain_openai",
                    "version": "0.3.23"
                  },
                  {
                    "name": "lfx",
                    "version": null
                  }
                ],
                "total_dependencies": 4
              },
              "keywords": [
                "model",
                "llm",
                "language model",
                "large language model"
              ],
              "module": "lfx.components.models.language_model.LanguageModelComponent"
            },
            "minimized": false,
            "output_types": [],
            "outputs": [
              {
                "allows_loop": false,
                "cache": true,
                "display_name": "Model Response",
                "group_outputs": false,
                "method": "text_response",
                "name": "text_output",
                "options": null,
                "required_inputs": null,
                "selected": "Message",
                "tool_mode": true,
                "types": [
                  "Message"
                ],
                "value": "__UNDEFINED__"
              },
              {
                "allows_loop": false,
                "cache": true,
                "display_name": "Language Model",
                "group_outputs": false,
                "method": "build_model",
                "name": "model_output",
                "options": null,
                "required_inputs": null,
                "selected": "LanguageModel",
                "tool_mode": true,
                "types": [
                  "LanguageModel"
                ],
                "value": "__UNDEFINED__"
              }
            ],
            "pinned": false,
            "priority": 0,
            "template": {
              "_type": "Component",
              "api_key": {
                "_input_type": "SecretStrInput",
                "advanced": false,
                "display_name": "OpenAI API Key",
                "dynamic": false,
                "info": "Model Provider API key",
                "input_types": [],
                "load_from_db": true,
                "name": "api_key",
                "password": true,
                "placeholder": "",
                "real_time_refresh": true,
                "required": false,
                "show": true,
                "title_case": false,
                "type": "str",
                "value": "OPENAI_API_KEY"
              },
              "code": {
                "advanced": true,
                "dynamic": true,
                "fileTypes": [],
                "file_path": "",
                "info": "",
                "list": false,
                "load_from_db": false,
                "multiline": true,
                "name": "code",
                "password": false,
                "placeholder": "",
                "required": true,
                "show": true,
                "title_case": false,
                "type": "code",
                "value": "from typing import Any\nimport i18n\n\nfrom langchain_anthropic import ChatAnthropic\nfrom langchain_google_genai import ChatGoogleGenerativeAI\nfrom langchain_openai import ChatOpenAI\n\nfrom lfx.base.models.anthropic_constants import ANTHROPIC_MODELS\nfrom lfx.base.models.google_generative_ai_constants import GOOGLE_GENERATIVE_AI_MODELS\nfrom lfx.base.models.model import LCModelComponent\nfrom lfx.base.models.openai_constants import OPENAI_CHAT_MODEL_NAMES, OPENAI_REASONING_MODEL_NAMES\nfrom lfx.field_typing import LanguageModel\nfrom lfx.field_typing.range_spec import RangeSpec\nfrom lfx.inputs.inputs import BoolInput\nfrom lfx.io import DropdownInput, MessageInput, MultilineInput, SecretStrInput, SliderInput\nfrom lfx.schema.dotdict import dotdict\n\n\nclass LanguageModelComponent(LCModelComponent):\n    display_name = i18n.t('components.models.language_model.display_name')\n    description = i18n.t('components.models.language_model.description')\n    documentation: str = \"https://docs.langflow.org/components-models\"\n    icon = \"brain-circuit\"\n    category = \"models\"\n    priority = 0  # Set priority to 0 to make it appear first\n\n    inputs = [\n        DropdownInput(\n            name=\"provider\",\n            display_name=i18n.t(\n                'components.models.language_model.provider.display_name'),\n            options=[\"OpenAI\", \"Anthropic\", \"Google\"],\n            value=\"OpenAI\",\n            info=i18n.t('components.models.language_model.provider.info'),\n            real_time_refresh=True,\n            options_metadata=[{\"icon\": \"OpenAI\"}, {\n                \"icon\": \"Anthropic\"}, {\"icon\": \"GoogleGenerativeAI\"}],\n        ),\n        DropdownInput(\n            name=\"model_name\",\n            display_name=i18n.t(\n                'components.models.language_model.model_name.display_name'),\n            options=OPENAI_CHAT_MODEL_NAMES + OPENAI_REASONING_MODEL_NAMES,\n            value=OPENAI_CHAT_MODEL_NAMES[0],\n            info=i18n.t('components.models.language_model.model_name.info'),\n            real_time_refresh=True,\n        ),\n        SecretStrInput(\n            name=\"api_key\",\n            display_name=i18n.t(\n                'components.models.language_model.api_key.openai_display_name'),\n            info=i18n.t('components.models.language_model.api_key.info'),\n            required=False,\n            show=True,\n            real_time_refresh=True,\n        ),\n        MessageInput(\n            name=\"input_value\",\n            display_name=i18n.t(\n                'components.models.language_model.input_value.display_name'),\n            info=i18n.t('components.models.language_model.input_value.info'),\n        ),\n        MultilineInput(\n            name=\"system_message\",\n            display_name=i18n.t(\n                'components.models.language_model.system_message.display_name'),\n            info=i18n.t(\n                'components.models.language_model.system_message.info'),\n            advanced=False,\n        ),\n        BoolInput(\n            name=\"stream\",\n            display_name=i18n.t(\n                'components.models.language_model.stream.display_name'),\n            info=i18n.t('components.models.language_model.stream.info'),\n            value=False,\n            advanced=True,\n        ),\n        SliderInput(\n            name=\"temperature\",\n            display_name=i18n.t(\n                'components.models.language_model.temperature.display_name'),\n            value=0.1,\n            info=i18n.t('components.models.language_model.temperature.info'),\n            range_spec=RangeSpec(min=0, max=1, step=0.01),\n            advanced=True,\n        ),\n    ]\n\n    def build_model(self) -> LanguageModel:\n        provider = self.provider\n        model_name = self.model_name\n        temperature = self.temperature\n        stream = self.stream\n\n        try:\n            if provider == \"OpenAI\":\n                if not self.api_key:\n                    error_message = i18n.t(\n                        'components.models.language_model.errors.openai_api_key_required')\n                    self.status = error_message\n                    raise ValueError(error_message)\n\n                if model_name in OPENAI_REASONING_MODEL_NAMES:\n                    # reasoning models do not support temperature (yet)\n                    temperature = None\n                    info_message = i18n.t('components.models.language_model.info.reasoning_model_no_temperature',\n                                          model=model_name)\n                    self.status = info_message\n\n                success_message = i18n.t('components.models.language_model.success.openai_model_created',\n                                         model=model_name)\n                self.status = success_message\n\n                return ChatOpenAI(\n                    model_name=model_name,\n                    temperature=temperature,\n                    streaming=stream,\n                    openai_api_key=self.api_key,\n                )\n\n            elif provider == \"Anthropic\":\n                if not self.api_key:\n                    error_message = i18n.t(\n                        'components.models.language_model.errors.anthropic_api_key_required')\n                    self.status = error_message\n                    raise ValueError(error_message)\n\n                success_message = i18n.t('components.models.language_model.success.anthropic_model_created',\n                                         model=model_name)\n                self.status = success_message\n\n                return ChatAnthropic(\n                    model=model_name,\n                    temperature=temperature,\n                    streaming=stream,\n                    anthropic_api_key=self.api_key,\n                )\n\n            elif provider == \"Google\":\n                if not self.api_key:\n                    error_message = i18n.t(\n                        'components.models.language_model.errors.google_api_key_required')\n                    self.status = error_message\n                    raise ValueError(error_message)\n\n                success_message = i18n.t('components.models.language_model.success.google_model_created',\n                                         model=model_name)\n                self.status = success_message\n\n                return ChatGoogleGenerativeAI(\n                    model=model_name,\n                    temperature=temperature,\n                    streaming=stream,\n                    google_api_key=self.api_key,\n                )\n            else:\n                error_message = i18n.t('components.models.language_model.errors.unknown_provider',\n                                       provider=provider)\n                self.status = error_message\n                raise ValueError(error_message)\n\n        except Exception as e:\n            error_message = i18n.t('components.models.language_model.errors.model_creation_failed',\n                                   provider=provider, error=str(e))\n            self.status = error_message\n            raise ValueError(error_message) from e\n\n    def update_build_config(self, build_config: dotdict, field_value: Any, field_name: str | None = None) -> dotdict:\n        if field_name == \"provider\":\n            if field_value == \"OpenAI\":\n                build_config[\"model_name\"][\"options\"] = OPENAI_CHAT_MODEL_NAMES + \\\n                    OPENAI_REASONING_MODEL_NAMES\n                build_config[\"model_name\"][\"value\"] = OPENAI_CHAT_MODEL_NAMES[0]\n                build_config[\"api_key\"][\"display_name\"] = i18n.t(\n                    'components.models.language_model.api_key.openai_display_name')\n            elif field_value == \"Anthropic\":\n                build_config[\"model_name\"][\"options\"] = ANTHROPIC_MODELS\n                build_config[\"model_name\"][\"value\"] = ANTHROPIC_MODELS[0]\n                build_config[\"api_key\"][\"display_name\"] = i18n.t(\n                    'components.models.language_model.api_key.anthropic_display_name')\n            elif field_value == \"Google\":\n                build_config[\"model_name\"][\"options\"] = GOOGLE_GENERATIVE_AI_MODELS\n                build_config[\"model_name\"][\"value\"] = GOOGLE_GENERATIVE_AI_MODELS[0]\n                build_config[\"api_key\"][\"display_name\"] = i18n.t(\n                    'components.models.language_model.api_key.google_display_name')\n\n        elif field_name == \"model_name\" and field_value.startswith(\"o1\") and self.provider == \"OpenAI\":\n            # Hide system_message for o1 models - currently unsupported\n            if \"system_message\" in build_config:\n                build_config[\"system_message\"][\"show\"] = False\n                # Set info about o1 models not supporting system messages\n                build_config[\"system_message\"][\"info\"] = i18n.t(\n                    'components.models.language_model.system_message.o1_not_supported')\n\n        elif field_name == \"model_name\" and not field_value.startswith(\"o1\") and \"system_message\" in build_config:\n            build_config[\"system_message\"][\"show\"] = True\n            build_config[\"system_message\"][\"info\"] = i18n.t(\n                'components.models.language_model.system_message.info')\n\n        return build_config\n"
              },
              "input_value": {
                "_input_type": "MessageInput",
                "advanced": false,
                "display_name": "Input",
                "dynamic": false,
                "info": "The input text to send to the model",
                "input_types": [
                  "Message"
                ],
                "list": false,
                "list_add_label": "Add More",
                "load_from_db": false,
                "name": "input_value",
                "placeholder": "",
                "required": false,
                "show": true,
                "title_case": false,
                "tool_mode": false,
                "trace_as_input": true,
                "trace_as_metadata": true,
                "type": "str",
                "value": "You are an AI system designed to extract structured information from unstructured text.Given the input_text, return a JSON object with predefined keys based on the expected structure.Extract values accurately and format them according to the specified type (e.g., string, integer, float, date).If a value is missing or cannot be determined, return a default (e.g., null, 0, or 'N/A').If multiple instances of the expected structure exist within the input_text, stream each as a separate JSON object."
              },
              "model_name": {
                "_input_type": "DropdownInput",
                "advanced": false,
                "combobox": false,
                "dialog_inputs": {},
                "display_name": "Model Name",
                "dynamic": false,
                "info": "Select the model to use",
                "name": "model_name",
                "options": [
                  "gpt-4o-mini",
                  "gpt-4o",
                  "gpt-4.1",
                  "gpt-4.1-mini",
                  "gpt-4.1-nano",
                  "gpt-4-turbo",
                  "gpt-4-turbo-preview",
                  "gpt-4",
                  "gpt-3.5-turbo",
                  "gpt-5",
                  "gpt-5-mini",
                  "gpt-5-nano",
                  "gpt-5-chat-latest",
                  "o1",
                  "o3-mini",
                  "o3",
                  "o3-pro",
                  "o4-mini",
                  "o4-mini-high"
                ],
                "options_metadata": [],
                "placeholder": "",
                "required": false,
                "show": true,
                "title_case": false,
                "toggle": false,
                "tool_mode": false,
                "trace_as_metadata": true,
                "type": "str",
                "value": "gpt-4o-mini"
              },
              "provider": {
                "_input_type": "DropdownInput",
                "advanced": false,
                "combobox": false,
                "dialog_inputs": {},
                "display_name": "Model Provider",
                "dynamic": false,
                "info": "Select the model provider",
                "name": "provider",
                "options": [
                  "OpenAI",
                  "Anthropic",
                  "Google"
                ],
                "options_metadata": [
                  {
                    "icon": "OpenAI"
                  },
                  {
                    "icon": "Anthropic"
                  },
                  {
                    "icon": "Google"
                  }
                ],
                "placeholder": "",
                "real_time_refresh": true,
                "required": false,
                "show": true,
                "title_case": false,
                "toggle": false,
                "tool_mode": false,
                "trace_as_metadata": true,
                "type": "str",
                "value": "OpenAI"
              },
              "stream": {
                "_input_type": "BoolInput",
                "advanced": true,
                "display_name": "Stream",
                "dynamic": false,
                "info": "Whether to stream the response",
                "list": false,
                "list_add_label": "Add More",
                "name": "stream",
                "placeholder": "",
                "required": false,
                "show": true,
                "title_case": false,
                "tool_mode": false,
                "trace_as_metadata": true,
                "type": "bool",
                "value": false
              },
              "system_message": {
                "_input_type": "MultilineInput",
                "advanced": true,
                "copy_field": false,
                "display_name": "System Message",
                "dynamic": false,
                "info": "A system message that helps set the behavior of the assistant",
                "input_types": [
                  "Message"
                ],
                "list": false,
                "list_add_label": "Add More",
                "load_from_db": false,
                "multiline": true,
                "name": "system_message",
                "placeholder": "",
                "required": false,
                "show": true,
                "title_case": false,
                "tool_mode": false,
                "trace_as_input": true,
                "trace_as_metadata": true,
                "type": "str",
                "value": ""
              },
              "temperature": {
                "_input_type": "SliderInput",
                "advanced": true,
                "display_name": "Temperature",
                "dynamic": false,
                "info": "Controls randomness in responses",
                "max_label": "",
                "max_label_icon": "",
                "min_label": "",
                "min_label_icon": "",
                "name": "temperature",
                "placeholder": "",
                "range_spec": {
                  "max": 1,
                  "min": 0,
                  "step": 0.01,
                  "step_type": "float"
                },
                "required": false,
                "show": true,
                "slider_buttons": false,
                "slider_buttons_options": [],
                "slider_input": false,
                "title_case": false,
                "tool_mode": false,
                "type": "slider",
                "value": 0.1
              }
            },
            "tool_mode": false
          },
          "selected_output": "text_output",
          "showNode": true,
          "type": "LanguageModelComponent"
        },
        "dragging": false,
        "id": "LanguageModelComponent-WUfVa",
        "measured": {
          "height": 451,
          "width": 320
        },
        "position": {
          "x": 320.756607335245,
          "y": 486.0770655861057
        },
        "selected": false,
        "type": "genericNode"
      },
      {
        "data": {
          "id": "LanguageModelComponent-aH5Bi",
          "node": {
            "base_classes": [
              "LanguageModel",
              "Message"
            ],
            "beta": false,
            "conditional_paths": [],
            "custom_fields": {},
            "description": "Runs a language model given a specified provider.",
            "display_name": "Language Model",
            "documentation": "",
            "edited": false,
            "field_order": [
              "provider",
              "model_name",
              "api_key",
              "input_value",
              "system_message",
              "stream",
              "temperature"
            ],
            "frozen": false,
            "icon": "brain-circuit",
            "last_updated": "2025-09-29T15:15:43.054Z",
            "legacy": false,
            "lf_version": "1.6.0",
            "metadata": {
              "code_hash": "bb5f8714781b",
              "dependencies": {
                "dependencies": [
                  {
                    "name": "langchain_anthropic",
                    "version": "0.3.14"
                  },
                  {
                    "name": "langchain_google_genai",
                    "version": "2.0.6"
                  },
                  {
                    "name": "langchain_openai",
                    "version": "0.3.23"
                  },
                  {
                    "name": "lfx",
                    "version": null
                  }
                ],
                "total_dependencies": 4
              },
              "keywords": [
                "model",
                "llm",
                "language model",
                "large language model"
              ],
              "module": "lfx.components.models.language_model.LanguageModelComponent"
            },
            "minimized": false,
            "output_types": [],
            "outputs": [
              {
                "allows_loop": false,
                "cache": true,
                "display_name": "Model Response",
                "group_outputs": false,
                "method": "text_response",
                "name": "text_output",
                "options": null,
                "required_inputs": null,
                "selected": "Message",
                "tool_mode": true,
                "types": [
                  "Message"
                ],
                "value": "__UNDEFINED__"
              },
              {
                "allows_loop": false,
                "cache": true,
                "display_name": "Language Model",
                "group_outputs": false,
                "method": "build_model",
                "name": "model_output",
                "options": null,
                "required_inputs": null,
                "selected": "LanguageModel",
                "tool_mode": true,
                "types": [
                  "LanguageModel"
                ],
                "value": "__UNDEFINED__"
              }
            ],
            "pinned": false,
            "priority": 0,
            "template": {
              "_type": "Component",
              "api_key": {
                "_input_type": "SecretStrInput",
                "advanced": false,
                "display_name": "OpenAI API Key",
                "dynamic": false,
                "info": "Model Provider API key",
                "input_types": [],
                "load_from_db": true,
                "name": "api_key",
                "password": true,
                "placeholder": "",
                "real_time_refresh": true,
                "required": false,
                "show": true,
                "title_case": false,
                "type": "str",
                "value": "OPENAI_API_KEY"
              },
              "code": {
                "advanced": true,
                "dynamic": true,
                "fileTypes": [],
                "file_path": "",
                "info": "",
                "list": false,
                "load_from_db": false,
                "multiline": true,
                "name": "code",
                "password": false,
                "placeholder": "",
                "required": true,
                "show": true,
                "title_case": false,
                "type": "code",
                "value": "from typing import Any\nimport i18n\n\nfrom langchain_anthropic import ChatAnthropic\nfrom langchain_google_genai import ChatGoogleGenerativeAI\nfrom langchain_openai import ChatOpenAI\n\nfrom lfx.base.models.anthropic_constants import ANTHROPIC_MODELS\nfrom lfx.base.models.google_generative_ai_constants import GOOGLE_GENERATIVE_AI_MODELS\nfrom lfx.base.models.model import LCModelComponent\nfrom lfx.base.models.openai_constants import OPENAI_CHAT_MODEL_NAMES, OPENAI_REASONING_MODEL_NAMES\nfrom lfx.field_typing import LanguageModel\nfrom lfx.field_typing.range_spec import RangeSpec\nfrom lfx.inputs.inputs import BoolInput\nfrom lfx.io import DropdownInput, MessageInput, MultilineInput, SecretStrInput, SliderInput\nfrom lfx.schema.dotdict import dotdict\n\n\nclass LanguageModelComponent(LCModelComponent):\n    display_name = i18n.t('components.models.language_model.display_name')\n    description = i18n.t('components.models.language_model.description')\n    documentation: str = \"https://docs.langflow.org/components-models\"\n    icon = \"brain-circuit\"\n    category = \"models\"\n    priority = 0  # Set priority to 0 to make it appear first\n\n    inputs = [\n        DropdownInput(\n            name=\"provider\",\n            display_name=i18n.t(\n                'components.models.language_model.provider.display_name'),\n            options=[\"OpenAI\", \"Anthropic\", \"Google\"],\n            value=\"OpenAI\",\n            info=i18n.t('components.models.language_model.provider.info'),\n            real_time_refresh=True,\n            options_metadata=[{\"icon\": \"OpenAI\"}, {\n                \"icon\": \"Anthropic\"}, {\"icon\": \"GoogleGenerativeAI\"}],\n        ),\n        DropdownInput(\n            name=\"model_name\",\n            display_name=i18n.t(\n                'components.models.language_model.model_name.display_name'),\n            options=OPENAI_CHAT_MODEL_NAMES + OPENAI_REASONING_MODEL_NAMES,\n            value=OPENAI_CHAT_MODEL_NAMES[0],\n            info=i18n.t('components.models.language_model.model_name.info'),\n            real_time_refresh=True,\n        ),\n        SecretStrInput(\n            name=\"api_key\",\n            display_name=i18n.t(\n                'components.models.language_model.api_key.openai_display_name'),\n            info=i18n.t('components.models.language_model.api_key.info'),\n            required=False,\n            show=True,\n            real_time_refresh=True,\n        ),\n        MessageInput(\n            name=\"input_value\",\n            display_name=i18n.t(\n                'components.models.language_model.input_value.display_name'),\n            info=i18n.t('components.models.language_model.input_value.info'),\n        ),\n        MultilineInput(\n            name=\"system_message\",\n            display_name=i18n.t(\n                'components.models.language_model.system_message.display_name'),\n            info=i18n.t(\n                'components.models.language_model.system_message.info'),\n            advanced=False,\n        ),\n        BoolInput(\n            name=\"stream\",\n            display_name=i18n.t(\n                'components.models.language_model.stream.display_name'),\n            info=i18n.t('components.models.language_model.stream.info'),\n            value=False,\n            advanced=True,\n        ),\n        SliderInput(\n            name=\"temperature\",\n            display_name=i18n.t(\n                'components.models.language_model.temperature.display_name'),\n            value=0.1,\n            info=i18n.t('components.models.language_model.temperature.info'),\n            range_spec=RangeSpec(min=0, max=1, step=0.01),\n            advanced=True,\n        ),\n    ]\n\n    def build_model(self) -> LanguageModel:\n        provider = self.provider\n        model_name = self.model_name\n        temperature = self.temperature\n        stream = self.stream\n\n        try:\n            if provider == \"OpenAI\":\n                if not self.api_key:\n                    error_message = i18n.t(\n                        'components.models.language_model.errors.openai_api_key_required')\n                    self.status = error_message\n                    raise ValueError(error_message)\n\n                if model_name in OPENAI_REASONING_MODEL_NAMES:\n                    # reasoning models do not support temperature (yet)\n                    temperature = None\n                    info_message = i18n.t('components.models.language_model.info.reasoning_model_no_temperature',\n                                          model=model_name)\n                    self.status = info_message\n\n                success_message = i18n.t('components.models.language_model.success.openai_model_created',\n                                         model=model_name)\n                self.status = success_message\n\n                return ChatOpenAI(\n                    model_name=model_name,\n                    temperature=temperature,\n                    streaming=stream,\n                    openai_api_key=self.api_key,\n                )\n\n            elif provider == \"Anthropic\":\n                if not self.api_key:\n                    error_message = i18n.t(\n                        'components.models.language_model.errors.anthropic_api_key_required')\n                    self.status = error_message\n                    raise ValueError(error_message)\n\n                success_message = i18n.t('components.models.language_model.success.anthropic_model_created',\n                                         model=model_name)\n                self.status = success_message\n\n                return ChatAnthropic(\n                    model=model_name,\n                    temperature=temperature,\n                    streaming=stream,\n                    anthropic_api_key=self.api_key,\n                )\n\n            elif provider == \"Google\":\n                if not self.api_key:\n                    error_message = i18n.t(\n                        'components.models.language_model.errors.google_api_key_required')\n                    self.status = error_message\n                    raise ValueError(error_message)\n\n                success_message = i18n.t('components.models.language_model.success.google_model_created',\n                                         model=model_name)\n                self.status = success_message\n\n                return ChatGoogleGenerativeAI(\n                    model=model_name,\n                    temperature=temperature,\n                    streaming=stream,\n                    google_api_key=self.api_key,\n                )\n            else:\n                error_message = i18n.t('components.models.language_model.errors.unknown_provider',\n                                       provider=provider)\n                self.status = error_message\n                raise ValueError(error_message)\n\n        except Exception as e:\n            error_message = i18n.t('components.models.language_model.errors.model_creation_failed',\n                                   provider=provider, error=str(e))\n            self.status = error_message\n            raise ValueError(error_message) from e\n\n    def update_build_config(self, build_config: dotdict, field_value: Any, field_name: str | None = None) -> dotdict:\n        if field_name == \"provider\":\n            if field_value == \"OpenAI\":\n                build_config[\"model_name\"][\"options\"] = OPENAI_CHAT_MODEL_NAMES + \\\n                    OPENAI_REASONING_MODEL_NAMES\n                build_config[\"model_name\"][\"value\"] = OPENAI_CHAT_MODEL_NAMES[0]\n                build_config[\"api_key\"][\"display_name\"] = i18n.t(\n                    'components.models.language_model.api_key.openai_display_name')\n            elif field_value == \"Anthropic\":\n                build_config[\"model_name\"][\"options\"] = ANTHROPIC_MODELS\n                build_config[\"model_name\"][\"value\"] = ANTHROPIC_MODELS[0]\n                build_config[\"api_key\"][\"display_name\"] = i18n.t(\n                    'components.models.language_model.api_key.anthropic_display_name')\n            elif field_value == \"Google\":\n                build_config[\"model_name\"][\"options\"] = GOOGLE_GENERATIVE_AI_MODELS\n                build_config[\"model_name\"][\"value\"] = GOOGLE_GENERATIVE_AI_MODELS[0]\n                build_config[\"api_key\"][\"display_name\"] = i18n.t(\n                    'components.models.language_model.api_key.google_display_name')\n\n        elif field_name == \"model_name\" and field_value.startswith(\"o1\") and self.provider == \"OpenAI\":\n            # Hide system_message for o1 models - currently unsupported\n            if \"system_message\" in build_config:\n                build_config[\"system_message\"][\"show\"] = False\n                # Set info about o1 models not supporting system messages\n                build_config[\"system_message\"][\"info\"] = i18n.t(\n                    'components.models.language_model.system_message.o1_not_supported')\n\n        elif field_name == \"model_name\" and not field_value.startswith(\"o1\") and \"system_message\" in build_config:\n            build_config[\"system_message\"][\"show\"] = True\n            build_config[\"system_message\"][\"info\"] = i18n.t(\n                'components.models.language_model.system_message.info')\n\n        return build_config\n"
              },
              "input_value": {
                "_input_type": "MessageInput",
                "advanced": false,
                "display_name": "Input",
                "dynamic": false,
                "info": "The input text to send to the model",
                "input_types": [
                  "Message"
                ],
                "list": false,
                "list_add_label": "Add More",
                "load_from_db": false,
                "name": "input_value",
                "placeholder": "",
                "required": false,
                "show": true,
                "title_case": false,
                "tool_mode": false,
                "trace_as_input": true,
                "trace_as_metadata": true,
                "type": "str",
                "value": ""
              },
              "model_name": {
                "_input_type": "DropdownInput",
                "advanced": false,
                "combobox": false,
                "dialog_inputs": {},
                "display_name": "Model Name",
                "dynamic": false,
                "info": "Select the model to use",
                "name": "model_name",
                "options": [
                  "gpt-4o-mini",
                  "gpt-4o",
                  "gpt-4.1",
                  "gpt-4.1-mini",
                  "gpt-4.1-nano",
                  "gpt-4-turbo",
                  "gpt-4-turbo-preview",
                  "gpt-4",
                  "gpt-3.5-turbo",
                  "gpt-5",
                  "gpt-5-mini",
                  "gpt-5-nano",
                  "gpt-5-chat-latest",
                  "o1",
                  "o3-mini",
                  "o3",
                  "o3-pro",
                  "o4-mini",
                  "o4-mini-high"
                ],
                "options_metadata": [],
                "placeholder": "",
                "required": false,
                "show": true,
                "title_case": false,
                "toggle": false,
                "tool_mode": false,
                "trace_as_metadata": true,
                "type": "str",
                "value": "gpt-4o-mini"
              },
              "provider": {
                "_input_type": "DropdownInput",
                "advanced": false,
                "combobox": false,
                "dialog_inputs": {},
                "display_name": "Model Provider",
                "dynamic": false,
                "info": "Select the model provider",
                "name": "provider",
                "options": [
                  "OpenAI",
                  "Anthropic",
                  "Google"
                ],
                "options_metadata": [
                  {
                    "icon": "OpenAI"
                  },
                  {
                    "icon": "Anthropic"
                  },
                  {
                    "icon": "Google"
                  }
                ],
                "placeholder": "",
                "real_time_refresh": true,
                "required": false,
                "show": true,
                "title_case": false,
                "toggle": false,
                "tool_mode": false,
                "trace_as_metadata": true,
                "type": "str",
                "value": "OpenAI"
              },
              "stream": {
                "_input_type": "BoolInput",
                "advanced": true,
                "display_name": "Stream",
                "dynamic": false,
                "info": "Whether to stream the response",
                "list": false,
                "list_add_label": "Add More",
                "name": "stream",
                "placeholder": "",
                "required": false,
                "show": true,
                "title_case": false,
                "tool_mode": false,
                "trace_as_metadata": true,
                "type": "bool",
                "value": false
              },
              "system_message": {
                "_input_type": "MultilineInput",
                "advanced": true,
                "copy_field": false,
                "display_name": "System Message",
                "dynamic": false,
                "info": "A system message that helps set the behavior of the assistant",
                "input_types": [
                  "Message"
                ],
                "list": false,
                "list_add_label": "Add More",
                "load_from_db": false,
                "multiline": true,
                "name": "system_message",
                "placeholder": "",
                "required": false,
                "show": true,
                "title_case": false,
                "tool_mode": false,
                "trace_as_input": true,
                "trace_as_metadata": true,
                "type": "str",
                "value": ""
              },
              "temperature": {
                "_input_type": "SliderInput",
                "advanced": true,
                "display_name": "Temperature",
                "dynamic": false,
                "info": "Controls randomness in responses",
                "max_label": "",
                "max_label_icon": "",
                "min_label": "",
                "min_label_icon": "",
                "name": "temperature",
                "placeholder": "",
                "range_spec": {
                  "max": 1,
                  "min": 0,
                  "step": 0.01,
                  "step_type": "float"
                },
                "required": false,
                "show": true,
                "slider_buttons": false,
                "slider_buttons_options": [],
                "slider_input": false,
                "title_case": false,
                "tool_mode": false,
                "type": "slider",
                "value": 0.1
              }
            },
            "tool_mode": false
          },
          "selected_output": "model_output",
          "showNode": true,
          "type": "LanguageModelComponent"
        },
        "dragging": false,
        "id": "LanguageModelComponent-aH5Bi",
        "measured": {
          "height": 451,
          "width": 320
        },
        "position": {
          "x": 322.5971643968167,
          "y": -36.64113990031162
        },
        "selected": false,
        "type": "genericNode"
      },
      {
        "data": {
          "id": "note-jle0B",
          "node": {
            "description": "# Hybrid Search RAG\n\nHybrid search performs a vector similarity search and a lexical search, compares the results of both searches, and then returns the most relevant results overall.\n\n## Prerequisites\n\n* An [OpenAI API key](https://platform.openai.com/)\n* An [Astra DB Application Token](https://docs.datastax.com/en/astra-db-serverless/databases/create-database.html) for the Astra DB component.\n\n## Quickstart\n\n1. In the Astra DB component, add your Astra DB Application Token.\nThis connects Langflow to your Astra database.\n2. Select an Astra collection that is hybrid-enabled.\nFor more information, see the [Datastax documentation](https://docs.datastax.com/en/astra-db-serverless/databases/hybrid-search.html).\nThe connection appears between the Parser component and the Astra DB component when a vector database is connected.\n3. Ensure the **Lexical Terms** and **Parsed Text** ports are connected.\n4. Add your OpenAI API key in the **Language Model** model component.\n5. Open the Playground and ask a question, like \"What are the features of my data?\"",
            "display_name": "",
            "documentation": "",
            "template": {
              "backgroundColor": "blue"
            }
          },
          "type": "note"
        },
        "dragging": false,
        "id": "note-jle0B",
        "measured": {
          "height": 601,
          "width": 575
        },
        "position": {
          "x": 816.3801044575429,
          "y": -279.19595575780494
        },
        "selected": false,
        "type": "noteNode"
      },
      {
        "data": {
          "id": "AstraDB-u1JXb",
          "node": {
            "base_classes": [
              "Data",
              "DataFrame",
              "VectorStore"
            ],
            "beta": false,
            "conditional_paths": [],
            "custom_fields": {},
            "description": "Ingest and search documents in Astra DB",
            "display_name": "Astra DB",
            "documentation": "https://docs.datastax.com/en/langflow/astra-components.html",
            "edited": false,
            "field_order": [
              "token",
              "environment",
              "database_name",
              "api_endpoint",
              "keyspace",
              "collection_name",
              "embedding_model",
              "ingest_data",
              "search_query",
              "should_cache_vector_store",
              "search_method",
              "reranker",
              "lexical_terms",
              "number_of_results",
              "search_type",
              "search_score_threshold",
              "advanced_search_filter",
              "autodetect_collection",
              "content_field",
              "deletion_field",
              "ignore_invalid_documents",
              "astradb_vectorstore_kwargs"
            ],
            "frozen": false,
            "icon": "AstraDB",
            "last_updated": "2025-09-29T15:16:26.306Z",
            "legacy": false,
            "lf_version": "1.6.0",
            "metadata": {
<<<<<<< HEAD
              "code_hash": "cb82afeb21c9",
              "dependencies": {
                "dependencies": [
                  {
                    "name": "i18n",
                    "version": "0.16.0"
                  },
                  {
                    "name": "pydantic",
                    "version": "2.10.6"
=======
              "code_hash": "0e26d8c1384d",
              "dependencies": {
                "dependencies": [
                  {
                    "name": "astrapy",
                    "version": "2.1.0"
>>>>>>> f24a064b
                  },
                  {
                    "name": "langchain_astradb",
                    "version": "0.6.1"
                  },
                  {
                    "name": "langchain_core",
                    "version": "0.3.78"
                  },
                  {
                    "name": "lfx",
                    "version": null
                  }
                ],
                "total_dependencies": 4
              },
              "module": "lfx.components.vectorstores.astradb.AstraDBVectorStoreComponent"
            },
            "minimized": false,
            "output_types": [],
            "outputs": [
              {
                "allows_loop": false,
                "cache": true,
                "display_name": "Search Results",
                "group_outputs": false,
                "method": "search_documents",
                "name": "search_results",
                "selected": null,
                "tool_mode": true,
                "types": [
                  "Data"
                ],
                "value": "__UNDEFINED__"
              },
              {
                "allows_loop": false,
                "cache": true,
<<<<<<< HEAD
                "display_name": "DataFrame Output",
=======
                "display_name": "DataFrame",
>>>>>>> f24a064b
                "group_outputs": false,
                "method": "as_dataframe",
                "name": "dataframe",
                "selected": "DataFrame",
                "tool_mode": true,
                "types": [
                  "DataFrame"
                ],
                "value": "__UNDEFINED__"
              },
              {
                "allows_loop": false,
                "cache": true,
                "display_name": "Vector Store Connection",
                "group_outputs": false,
                "hidden": false,
                "method": "as_vector_store",
                "name": "vectorstoreconnection",
                "selected": null,
                "tool_mode": true,
                "types": [
                  "VectorStore"
                ],
                "value": "__UNDEFINED__"
              }
            ],
            "pinned": false,
            "template": {
              "_type": "Component",
              "advanced_search_filter": {
                "_input_type": "NestedDictInput",
                "advanced": true,
                "display_name": "Search Metadata Filter",
                "dynamic": false,
                "info": "Optional dictionary of filters to apply to the search query.",
                "list": false,
                "list_add_label": "Add More",
                "name": "advanced_search_filter",
                "placeholder": "",
                "required": false,
                "show": true,
                "title_case": false,
<<<<<<< HEAD
                "type": "code",
                "value": "import i18n\nfrom pydantic import BaseModel, Field, create_model\nfrom trustcall import create_extractor\n\nfrom lfx.base.models.chat_result import get_chat_result\nfrom lfx.custom.custom_component.component import Component\nfrom lfx.helpers.base_model import build_model_from_schema\nfrom lfx.io import (\n    HandleInput,\n    MessageTextInput,\n    MultilineInput,\n    Output,\n    TableInput,\n)\nfrom lfx.schema.data import Data\nfrom lfx.schema.dataframe import DataFrame\nfrom lfx.schema.table import EditMode\n\n\nclass StructuredOutputComponent(Component):\n    display_name = i18n.t(\n        'components.processing.structured_output.display_name')\n    description = i18n.t('components.processing.structured_output.description')\n    documentation: str = \"https://docs.langflow.org/components-processing#structured-output\"\n    name = \"StructuredOutput\"\n    icon = \"braces\"\n\n    inputs = [\n        HandleInput(\n            name=\"llm\",\n            display_name=i18n.t(\n                'components.processing.structured_output.llm.display_name'),\n            info=i18n.t('components.processing.structured_output.llm.info'),\n            input_types=[\"LanguageModel\"],\n            required=True,\n        ),\n        MultilineInput(\n            name=\"input_value\",\n            display_name=i18n.t(\n                'components.processing.structured_output.input_value.display_name'),\n            info=i18n.t(\n                'components.processing.structured_output.input_value.info'),\n            tool_mode=True,\n            required=True,\n        ),\n        MultilineInput(\n            name=\"system_prompt\",\n            display_name=i18n.t(\n                'components.processing.structured_output.system_prompt.display_name'),\n            info=i18n.t(\n                'components.processing.structured_output.system_prompt.info'),\n            value=i18n.t(\n                'components.processing.structured_output.system_prompt.default_value'),\n            required=True,\n            advanced=True,\n        ),\n        MessageTextInput(\n            name=\"schema_name\",\n            display_name=i18n.t(\n                'components.processing.structured_output.schema_name.display_name'),\n            info=i18n.t(\n                'components.processing.structured_output.schema_name.info'),\n            advanced=True,\n        ),\n        TableInput(\n            trigger_text=i18n.t(\n                'components.inputs.input_mixin.open_table'),\n            name=\"output_schema\",\n            display_name=i18n.t(\n                'components.processing.structured_output.output_schema.display_name'),\n            info=i18n.t(\n                'components.processing.structured_output.output_schema.info'),\n            required=True,\n            table_schema=[\n                {\n                    \"name\": \"name\",\n                    \"display_name\": i18n.t('components.processing.structured_output.table_schema.name.display_name'),\n                    \"type\": \"str\",\n                    \"description\": i18n.t('components.processing.structured_output.table_schema.name.description'),\n                    \"default\": \"field\",\n                    \"edit_mode\": EditMode.INLINE,\n                },\n                {\n                    \"name\": \"description\",\n                    \"display_name\": i18n.t('components.processing.structured_output.table_schema.description.display_name'),\n                    \"type\": \"str\",\n                    \"description\": i18n.t('components.processing.structured_output.table_schema.description.description'),\n                    \"default\": i18n.t('components.processing.structured_output.table_schema.description.default'),\n                    \"edit_mode\": EditMode.POPOVER,\n                },\n                {\n                    \"name\": \"type\",\n                    \"display_name\": i18n.t('components.processing.structured_output.table_schema.type.display_name'),\n                    \"type\": \"str\",\n                    \"edit_mode\": EditMode.INLINE,\n                    \"description\": i18n.t('components.processing.structured_output.table_schema.type.description'),\n                    \"options\": [\"str\", \"int\", \"float\", \"bool\", \"dict\"],\n                    \"default\": \"str\",\n                },\n                {\n                    \"name\": \"multiple\",\n                    \"display_name\": i18n.t('components.processing.structured_output.table_schema.multiple.display_name'),\n                    \"type\": \"boolean\",\n                    \"description\": i18n.t('components.processing.structured_output.table_schema.multiple.description'),\n                    \"default\": \"False\",\n                    \"edit_mode\": EditMode.INLINE,\n                },\n            ],\n            value=[\n                {\n                    \"name\": \"field\",\n                    \"description\": i18n.t('components.processing.structured_output.table_schema.description.default'),\n                    \"type\": \"str\",\n                    \"multiple\": \"False\",\n                }\n            ],\n        ),\n    ]\n\n    outputs = [\n        Output(\n            name=\"structured_output\",\n            display_name=i18n.t(\n                'components.processing.structured_output.outputs.structured_output.display_name'),\n            info=i18n.t(\n                'components.processing.structured_output.outputs.structured_output.info'),\n            method=\"build_structured_output\",\n        ),\n        Output(\n            name=\"dataframe_output\",\n            display_name=i18n.t(\n                'components.processing.structured_output.outputs.dataframe_output.display_name'),\n            info=i18n.t(\n                'components.processing.structured_output.outputs.dataframe_output.info'),\n            method=\"build_structured_dataframe\",\n        ),\n    ]\n\n    def build_structured_output_base(self):\n        \"\"\"Core structured output processing logic.\"\"\"\n        try:\n            schema_name = self.schema_name or \"OutputModel\"\n\n            # Validate LLM support for structured output\n            if not hasattr(self.llm, \"with_structured_output\"):\n                error_msg = i18n.t(\n                    'components.processing.structured_output.errors.llm_no_structured_support')\n                self.status = error_msg\n                raise TypeError(error_msg)\n\n            # Validate output schema\n            if not self.output_schema:\n                error_msg = i18n.t(\n                    'components.processing.structured_output.errors.empty_output_schema')\n                self.status = error_msg\n                raise ValueError(error_msg)\n\n            # Validate input value\n            if not self.input_value or not self.input_value.strip():\n                error_msg = i18n.t(\n                    'components.processing.structured_output.errors.empty_input_value')\n                self.status = error_msg\n                raise ValueError(error_msg)\n\n            # Update status\n            self.status = i18n.t(\n                'components.processing.structured_output.status.building_model')\n\n            # Build output model from schema\n            try:\n                output_model_ = build_model_from_schema(self.output_schema)\n            except Exception as e:\n                error_msg = i18n.t(\n                    'components.processing.structured_output.errors.model_build_failed', error=str(e))\n                self.status = error_msg\n                raise ValueError(error_msg) from e\n\n            # Create wrapper model for list of objects\n            output_model = create_model(\n                schema_name,\n                __doc__=f\"A list of {schema_name}.\",\n                # type: ignore[valid-type]\n                objects=(list[output_model_], Field(\n                    description=f\"A list of {schema_name}.\")),\n            )\n\n            # Create extractor with structured output\n            self.status = i18n.t(\n                'components.processing.structured_output.status.creating_extractor')\n            try:\n                llm_with_structured_output = create_extractor(\n                    self.llm, tools=[output_model])\n            except NotImplementedError as exc:\n                error_msg = i18n.t('components.processing.structured_output.errors.llm_not_supported',\n                                   llm_name=self.llm.__class__.__name__)\n                self.status = error_msg\n                raise TypeError(error_msg) from exc\n            except Exception as e:\n                error_msg = i18n.t('components.processing.structured_output.errors.extractor_creation_failed',\n                                   error=str(e))\n                self.status = error_msg\n                raise ValueError(error_msg) from e\n\n            # Execute structured output generation\n            self.status = i18n.t(\n                'components.processing.structured_output.status.generating_output')\n            config_dict = {\n                \"run_name\": self.display_name,\n                \"project_name\": self.get_project_name(),\n                \"callbacks\": self.get_langchain_callbacks(),\n            }\n\n            try:\n                result = get_chat_result(\n                    runnable=llm_with_structured_output,\n                    system_message=self.system_prompt,\n                    input_value=self.input_value,\n                    config=config_dict,\n                )\n            except Exception as e:\n                error_msg = i18n.t(\n                    'components.processing.structured_output.errors.chat_result_failed', error=str(e))\n                self.status = error_msg\n                raise ValueError(error_msg) from e\n\n            # Process the result\n            self.status = i18n.t(\n                'components.processing.structured_output.status.processing_result')\n\n            # Handle non-dict responses (shouldn't happen with trustcall, but defensive)\n            if not isinstance(result, dict):\n                warning_msg = i18n.t('components.processing.structured_output.warnings.unexpected_result_type',\n                                     result_type=type(result).__name__)\n                self.log(warning_msg, \"warning\")\n                return result\n\n            # Extract first response and convert BaseModel to dict\n            responses = result.get(\"responses\", [])\n            if not responses:\n                warning_msg = i18n.t(\n                    'components.processing.structured_output.warnings.no_responses')\n                self.log(warning_msg, \"warning\")\n                return result\n\n            # Convert BaseModel to dict (creates the \"objects\" key)\n            first_response = responses[0]\n            structured_data = first_response.model_dump() if isinstance(\n                first_response, BaseModel) else first_response\n\n            # Extract the objects array (guaranteed to exist due to our Pydantic model structure)\n            extracted_objects = structured_data.get(\"objects\", structured_data)\n\n            success_msg = i18n.t('components.processing.structured_output.success.objects_extracted',\n                                 count=len(extracted_objects) if isinstance(extracted_objects, list) else 1)\n            self.status = success_msg\n            self.log(success_msg)\n\n            return extracted_objects\n\n        except (TypeError, ValueError):\n            # Re-raise these as they already have i18n messages\n            raise\n        except Exception as e:\n            error_msg = i18n.t(\n                'components.processing.structured_output.errors.base_processing_failed', error=str(e))\n            self.status = error_msg\n            self.log(error_msg, \"error\")\n            raise ValueError(error_msg) from e\n\n    def build_structured_output(self) -> Data:\n        \"\"\"Build structured output as Data object.\"\"\"\n        try:\n            output = self.build_structured_output_base()\n\n            if not isinstance(output, list) or not output:\n                error_msg = i18n.t(\n                    'components.processing.structured_output.errors.no_structured_output')\n                self.status = error_msg\n                raise ValueError(error_msg)\n\n            if len(output) == 1:\n                success_msg = i18n.t(\n                    'components.processing.structured_output.success.single_data_created')\n                self.status = success_msg\n                return Data(data=output[0])\n            elif len(output) > 1:\n                success_msg = i18n.t('components.processing.structured_output.success.multiple_data_created',\n                                     count=len(output))\n                self.status = success_msg\n                # Multiple outputs - wrap them in a results container\n                return Data(data={\"results\": output})\n            else:\n                warning_msg = i18n.t(\n                    'components.processing.structured_output.warnings.empty_output_list')\n                self.status = warning_msg\n                return Data()\n\n        except ValueError:\n            # Re-raise ValueError as is (already has i18n message)\n            raise\n        except Exception as e:\n            error_msg = i18n.t(\n                'components.processing.structured_output.errors.data_creation_failed', error=str(e))\n            self.status = error_msg\n            self.log(error_msg, \"error\")\n            raise ValueError(error_msg) from e\n\n    def build_structured_dataframe(self) -> DataFrame:\n        \"\"\"Build structured output as DataFrame.\"\"\"\n        try:\n            output = self.build_structured_output_base()\n\n            if not isinstance(output, list) or not output:\n                error_msg = i18n.t(\n                    'components.processing.structured_output.errors.no_structured_output')\n                self.status = error_msg\n                raise ValueError(error_msg)\n\n            if len(output) == 1:\n                success_msg = i18n.t(\n                    'components.processing.structured_output.success.single_row_dataframe_created')\n                self.status = success_msg\n                # For single dictionary, wrap in a list to create DataFrame with one row\n                return DataFrame([output[0]])\n            elif len(output) > 1:\n                success_msg = i18n.t('components.processing.structured_output.success.multi_row_dataframe_created',\n                                     rows=len(output))\n                self.status = success_msg\n                # Multiple outputs - convert to DataFrame directly\n                return DataFrame(output)\n            else:\n                warning_msg = i18n.t(\n                    'components.processing.structured_output.warnings.empty_output_list')\n                self.status = warning_msg\n                return DataFrame()\n\n        except ValueError:\n            # Re-raise ValueError as is (already has i18n message)\n            raise\n        except Exception as e:\n            error_msg = i18n.t(\n                'components.processing.structured_output.errors.dataframe_creation_failed', error=str(e))\n            self.status = error_msg\n            self.log(error_msg, \"error\")\n            raise ValueError(error_msg) from e\n"
=======
                "tool_mode": false,
                "trace_as_input": true,
                "trace_as_metadata": true,
                "type": "NestedDict",
                "value": {}
>>>>>>> f24a064b
              },
              "api_endpoint": {
                "_input_type": "DropdownInput",
                "advanced": true,
                "combobox": false,
                "dialog_inputs": {},
                "display_name": "Astra DB API Endpoint",
                "dynamic": false,
                "info": "The API Endpoint for the Astra DB instance. Supercedes database selection.",
                "name": "api_endpoint",
                "options": [],
                "options_metadata": [],
                "placeholder": "",
                "required": false,
                "show": true,
                "title_case": false,
                "toggle": false,
                "tool_mode": false,
                "trace_as_metadata": true,
                "type": "str",
                "value": "https://f3166ac4-3e2f-4b32-880c-231d1f9e3f3e-us-east-2.apps.astra.datastax.com"
              },
              "astradb_vectorstore_kwargs": {
                "_input_type": "NestedDictInput",
                "advanced": true,
                "display_name": "AstraDBVectorStore Parameters",
                "dynamic": false,
                "info": "Optional dictionary of additional parameters for the AstraDBVectorStore.",
                "list": false,
                "list_add_label": "Add More",
                "name": "astradb_vectorstore_kwargs",
                "placeholder": "",
                "required": false,
                "show": true,
                "title_case": false,
<<<<<<< HEAD
                "trace_as_metadata": true,
                "type": "other",
                "value": ""
              },
              "output_schema": {
                "_input_type": "TableInput",
                "advanced": false,
                "display_name": "Output Schema",
                "dynamic": false,
                "info": "Define the structure and data types for the model's output.",
                "is_list": true,
                "list_add_label": "Add More",
                "name": "output_schema",
                "placeholder": "",
                "required": true,
                "show": true,
                "table_icon": "Table",
                "table_schema": {
                  "columns": [
                    {
                      "default": "field",
                      "description": "Specify the name of the output field.",
                      "disable_edit": false,
                      "display_name": "Name",
                      "edit_mode": "inline",
                      "filterable": true,
                      "formatter": "text",
                      "hidden": false,
                      "name": "name",
                      "sortable": true,
                      "type": "str"
                    },
                    {
                      "default": "description of field",
                      "description": "Describe the purpose of the output field.",
                      "disable_edit": false,
                      "display_name": "Description",
                      "edit_mode": "popover",
                      "filterable": true,
                      "formatter": "text",
                      "hidden": false,
                      "name": "description",
                      "sortable": true,
                      "type": "str"
                    },
                    {
                      "default": "str",
                      "description": "Indicate the data type of the output field (e.g., str, int, float, bool, dict).",
                      "disable_edit": false,
                      "display_name": "Type",
                      "edit_mode": "inline",
                      "filterable": true,
                      "formatter": "text",
                      "hidden": false,
                      "name": "type",
                      "options": [
                        "str",
                        "int",
                        "float",
                        "bool",
                        "dict"
                      ],
                      "sortable": true,
                      "type": "str"
                    },
                    {
                      "default": false,
                      "description": "Set to True if this output field should be a list of the specified type.",
                      "disable_edit": false,
                      "display_name": "As List",
                      "edit_mode": "inline",
                      "filterable": true,
                      "formatter": "boolean",
                      "hidden": false,
                      "name": "multiple",
                      "sortable": true,
                      "type": "boolean"
                    }
                  ]
                },
                "title_case": false,
                "tool_mode": false,
                "trace_as_metadata": true,
                "trigger_icon": "Table",
                "trigger_text": "Open table",
                "type": "table",
                "value": [
                  {
                    "description": "description of field",
                    "multiple": "False",
                    "name": "field",
                    "type": "str"
                  }
                ]
              },
              "schema_name": {
                "_input_type": "MessageTextInput",
                "advanced": true,
                "display_name": "Schema Name",
                "dynamic": false,
                "info": "Provide a name for the output data schema.",
                "input_types": [
                  "Message"
                ],
                "list": false,
                "list_add_label": "Add More",
                "load_from_db": false,
                "name": "schema_name",
                "placeholder": "",
                "required": false,
                "show": true,
                "title_case": false,
                "tool_mode": false,
                "trace_as_input": true,
                "trace_as_metadata": true,
                "type": "str",
                "value": ""
              },
              "system_prompt": {
                "_input_type": "MultilineInput",
                "advanced": true,
                "copy_field": false,
                "display_name": "Format Instructions",
                "dynamic": false,
                "info": "The instructions to the language model for formatting the output.",
                "input_types": [
                  "Message"
                ],
                "list": false,
                "list_add_label": "Add More",
                "load_from_db": false,
                "multiline": true,
                "name": "system_prompt",
                "placeholder": "",
                "required": true,
                "show": true,
                "title_case": false,
                "tool_mode": false,
                "trace_as_input": true,
                "trace_as_metadata": true,
                "type": "str",
                "value": "You are an AI that extracts structured JSON objects from unstructured text. Use a predefined schema with expected types (str, int, float, bool, dict). Extract ALL relevant instances that match the schema - if multiple patterns exist, capture them all. Fill missing or ambiguous values with defaults: null for missing values. Remove exact duplicates but keep variations that have different field values. Always return valid JSON in the expected format, never throw errors. If multiple objects can be extracted, return them all in the structured format."
              }
            },
            "tool_mode": false
          },
          "selected_output": "structured_output",
          "showNode": true,
          "type": "StructuredOutput"
        },
        "dragging": false,
        "id": "StructuredOutput-AUzID",
        "measured": {
          "height": 349,
          "width": 320
        },
        "position": {
          "x": 735.3215653605321,
          "y": 423.7970360460631
        },
        "selected": false,
        "type": "genericNode"
      },
      {
        "data": {
          "id": "note-IkRDS",
          "node": {
            "description": "# Hybrid Search RAG\n\nHybrid search performs a vector similarity search and a lexical search, compares the results of both searches, and then returns the most relevant results overall.\n\n## Prerequisites\n\n* An [OpenAI API key](https://platform.openai.com/)\n* An [Astra DB Application Token](https://docs.datastax.com/en/astra-db-serverless/databases/create-database.html) for the Astra DB component.\n\n## Quickstart\n\n1. In the Astra DB component, add your Astra DB Application Token.\nThis connects Langflow to your Astra database.\n2. Select an Astra collection that is hybrid-enabled.\nFor more information, see the [Datastax documentation](https://docs.datastax.com/en/astra-db-serverless/databases/hybrid-search.html).\nThe connection appears between the Parser component and the Astra DB component when a vector database is connected.\n3. Ensure the **Lexical Terms** and **Parsed Text** ports are connected.\n4. Add your OpenAI API key in the **Language Model** model component.\n5. Open the Playground and ask a question, like \"What are the features of my data?\"",
            "display_name": "",
            "documentation": "",
            "template": {
              "backgroundColor": "blue"
            }
          },
          "type": "note"
        },
        "dragging": false,
        "id": "note-IkRDS",
        "measured": {
          "height": 601,
          "width": 575
        },
        "position": {
          "x": 816.3801044575429,
          "y": -279.19595575780494
        },
        "selected": false,
        "type": "noteNode"
      },
      {
        "data": {
          "id": "AstraDB-93cal",
          "node": {
            "base_classes": [
              "Data",
              "DataFrame",
              "VectorStore"
            ],
            "beta": false,
            "conditional_paths": [],
            "custom_fields": {},
            "description": "Ingest and search documents in Astra DB",
            "display_name": "Astra DB",
            "documentation": "https://docs.datastax.com/en/langflow/astra-components.html",
            "edited": false,
            "field_order": [
              "token",
              "environment",
              "database_name",
              "api_endpoint",
              "keyspace",
              "collection_name",
              "embedding_model",
              "ingest_data",
              "search_query",
              "should_cache_vector_store",
              "search_method",
              "reranker",
              "lexical_terms",
              "number_of_results",
              "search_type",
              "search_score_threshold",
              "advanced_search_filter",
              "autodetect_collection",
              "content_field",
              "deletion_field",
              "ignore_invalid_documents",
              "astradb_vectorstore_kwargs"
            ],
            "frozen": false,
            "icon": "AstraDB",
            "legacy": false,
            "metadata": {
              "code_hash": "a51fb5d24864",
              "dependencies": {
                "dependencies": [
                  {
                    "name": "i18n",
                    "version": "0.16.0"
                  },
                  {
                    "name": "astrapy",
                    "version": "2.0.1"
                  },
                  {
                    "name": "langchain_astradb",
                    "version": "0.6.0"
                  },
                  {
                    "name": "langchain_core",
                    "version": "0.3.75"
                  },
                  {
                    "name": "lfx",
                    "version": null
                  }
                ],
                "total_dependencies": 5
              },
              "module": "lfx.components.vectorstores.astradb.AstraDBVectorStoreComponent"
            },
            "minimized": false,
            "output_types": [],
            "outputs": [
              {
                "allows_loop": false,
                "cache": true,
                "display_name": "Search Results",
                "group_outputs": false,
                "method": "search_documents",
                "name": "search_results",
                "selected": "Data",
                "tool_mode": true,
                "types": [
                  "Data"
                ],
                "value": "__UNDEFINED__"
              },
              {
                "allows_loop": false,
                "cache": true,
                "display_name": "DataFrame",
                "group_outputs": false,
                "method": "as_dataframe",
                "name": "dataframe",
                "selected": "DataFrame",
                "tool_mode": true,
                "types": [
                  "DataFrame"
                ],
                "value": "__UNDEFINED__"
              },
              {
                "allows_loop": false,
                "cache": true,
                "display_name": "Vector Store Connection",
                "group_outputs": false,
                "hidden": false,
                "method": "as_vector_store",
                "name": "vectorstoreconnection",
                "selected": "VectorStore",
                "tool_mode": true,
                "types": [
                  "VectorStore"
                ],
                "value": "__UNDEFINED__"
              }
            ],
            "pinned": false,
            "template": {
              "_type": "Component",
              "advanced_search_filter": {
                "_input_type": "NestedDictInput",
                "advanced": true,
                "display_name": "Search Metadata Filter",
                "dynamic": false,
                "info": "Optional dictionary of filters to apply to the search query.",
                "list": false,
                "list_add_label": "Add More",
                "name": "advanced_search_filter",
                "placeholder": "",
                "required": false,
                "show": true,
                "title_case": false,
                "tool_mode": false,
                "trace_as_input": true,
                "trace_as_metadata": true,
                "type": "NestedDict",
                "value": {}
              },
              "api_endpoint": {
                "_input_type": "DropdownInput",
                "advanced": true,
                "combobox": false,
                "dialog_inputs": {},
                "display_name": "Astra DB API Endpoint",
                "dynamic": false,
                "info": "The API Endpoint for the Astra DB instance. Supercedes database selection.",
                "name": "api_endpoint",
                "options": [],
                "options_metadata": [],
                "placeholder": "",
                "required": false,
                "show": true,
                "title_case": false,
                "toggle": false,
                "tool_mode": false,
                "trace_as_metadata": true,
                "type": "str",
                "value": ""
              },
              "astradb_vectorstore_kwargs": {
                "_input_type": "NestedDictInput",
                "advanced": true,
                "display_name": "AstraDBVectorStore Parameters",
                "dynamic": false,
                "info": "Optional dictionary of additional parameters for the AstraDBVectorStore.",
                "list": false,
                "list_add_label": "Add More",
                "name": "astradb_vectorstore_kwargs",
                "placeholder": "",
                "required": false,
                "show": true,
                "title_case": false,
=======
>>>>>>> f24a064b
                "tool_mode": false,
                "trace_as_input": true,
                "trace_as_metadata": true,
                "type": "NestedDict",
                "value": {}
              },
              "autodetect_collection": {
                "_input_type": "BoolInput",
                "advanced": true,
                "display_name": "Autodetect Collection",
                "dynamic": false,
                "info": "Boolean flag to determine whether to autodetect the collection.",
                "list": false,
                "list_add_label": "Add More",
                "name": "autodetect_collection",
                "placeholder": "",
                "required": false,
                "show": true,
                "title_case": false,
                "tool_mode": false,
                "trace_as_metadata": true,
                "type": "bool",
                "value": true
              },
              "code": {
                "advanced": true,
                "dynamic": true,
                "fileTypes": [],
                "file_path": "",
                "info": "",
                "list": false,
                "load_from_db": false,
                "multiline": true,
                "name": "code",
                "password": false,
                "placeholder": "",
                "required": true,
                "show": true,
                "title_case": false,
                "type": "code",
                "value": "import i18n\nimport re\nfrom collections import defaultdict\nfrom dataclasses import asdict, dataclass, field\n\nfrom astrapy import DataAPIClient, Database\nfrom astrapy.data.info.reranking import RerankServiceOptions\nfrom astrapy.info import CollectionDescriptor, CollectionLexicalOptions, CollectionRerankOptions\nfrom langchain_astradb import AstraDBVectorStore, VectorServiceOptions\nfrom langchain_astradb.utils.astradb import HybridSearchMode, _AstraDBCollectionEnvironment\nfrom langchain_core.documents import Document\n\nfrom lfx.base.vectorstores.model import LCVectorStoreComponent, check_cached_vector_store\nfrom lfx.base.vectorstores.vector_store_connection_decorator import vector_store_connection\nfrom lfx.helpers.data import docs_to_data\nfrom lfx.inputs.inputs import FloatInput, NestedDictInput\nfrom lfx.io import (\n    BoolInput,\n    DropdownInput,\n    HandleInput,\n    IntInput,\n    QueryInput,\n    SecretStrInput,\n    StrInput,\n)\nfrom lfx.schema.data import Data\nfrom lfx.serialization import serialize\nfrom lfx.utils.version import get_version_info\n\n\n@vector_store_connection\nclass AstraDBVectorStoreComponent(LCVectorStoreComponent):\n    display_name: str = i18n.t('components.vectorstores.astradb.display_name')\n    description: str = i18n.t('components.vectorstores.astradb.description')\n    documentation: str = \"https://docs.datastax.com/en/langflow/astra-components.html\"\n    name = \"AstraDB\"\n    icon: str = \"AstraDB\"\n\n    _cached_vector_store: AstraDBVectorStore | None = None\n\n    @dataclass\n    class NewDatabaseInput:\n        functionality: str = \"create\"\n        fields: dict[str, dict] = field(\n            default_factory=lambda: {\n                \"data\": {\n                    \"node\": {\n                        \"name\": \"create_database\",\n                        \"description\": i18n.t('components.vectorstores.astradb.new_database.description'),\n                        \"display_name\": i18n.t('components.vectorstores.astradb.new_database.display_name'),\n                        \"field_order\": [\"01_new_database_name\", \"02_cloud_provider\", \"03_region\"],\n                        \"template\": {\n                            \"01_new_database_name\": StrInput(\n                                name=\"new_database_name\",\n                                display_name=i18n.t(\n                                    'components.vectorstores.astradb.new_database.name.display_name'),\n                                info=i18n.t(\n                                    'components.vectorstores.astradb.new_database.name.info'),\n                                required=True,\n                            ),\n                            \"02_cloud_provider\": DropdownInput(\n                                name=\"cloud_provider\",\n                                display_name=i18n.t(\n                                    'components.vectorstores.astradb.new_database.cloud_provider.display_name'),\n                                info=i18n.t(\n                                    'components.vectorstores.astradb.new_database.cloud_provider.info'),\n                                options=[],\n                                required=True,\n                                real_time_refresh=True,\n                            ),\n                            \"03_region\": DropdownInput(\n                                name=\"region\",\n                                display_name=i18n.t(\n                                    'components.vectorstores.astradb.new_database.region.display_name'),\n                                info=i18n.t(\n                                    'components.vectorstores.astradb.new_database.region.info'),\n                                options=[],\n                                required=True,\n                            ),\n                        },\n                    },\n                }\n            }\n        )\n\n    @dataclass\n    class NewCollectionInput:\n        functionality: str = \"create\"\n        fields: dict[str, dict] = field(\n            default_factory=lambda: {\n                \"data\": {\n                    \"node\": {\n                        \"name\": \"create_collection\",\n                        \"description\": i18n.t('components.vectorstores.astradb.new_collection.description'),\n                        \"display_name\": i18n.t('components.vectorstores.astradb.new_collection.display_name'),\n                        \"field_order\": [\n                            \"01_new_collection_name\",\n                            \"02_embedding_generation_provider\",\n                            \"03_embedding_generation_model\",\n                            \"04_dimension\",\n                        ],\n                        \"template\": {\n                            \"01_new_collection_name\": StrInput(\n                                name=\"new_collection_name\",\n                                display_name=i18n.t(\n                                    'components.vectorstores.astradb.new_collection.name.display_name'),\n                                info=i18n.t(\n                                    'components.vectorstores.astradb.new_collection.name.info'),\n                                required=True,\n                            ),\n                            \"02_embedding_generation_provider\": DropdownInput(\n                                name=\"embedding_generation_provider\",\n                                display_name=i18n.t(\n                                    'components.vectorstores.astradb.new_collection.provider.display_name'),\n                                info=i18n.t(\n                                    'components.vectorstores.astradb.new_collection.provider.info'),\n                                helper_text=i18n.t(\n                                    'components.vectorstores.astradb.new_collection.provider.helper_text'),\n                                real_time_refresh=True,\n                                required=True,\n                                options=[],\n                            ),\n                            \"03_embedding_generation_model\": DropdownInput(\n                                name=\"embedding_generation_model\",\n                                display_name=i18n.t(\n                                    'components.vectorstores.astradb.new_collection.model.display_name'),\n                                info=i18n.t(\n                                    'components.vectorstores.astradb.new_collection.model.info'),\n                                real_time_refresh=True,\n                                options=[],\n                            ),\n                            \"04_dimension\": IntInput(\n                                name=\"dimension\",\n                                display_name=i18n.t(\n                                    'components.vectorstores.astradb.new_collection.dimension.display_name'),\n                                info=i18n.t(\n                                    'components.vectorstores.astradb.new_collection.dimension.info'),\n                                value=None,\n                            ),\n                        },\n                    },\n                }\n            }\n        )\n\n    inputs = [\n        SecretStrInput(\n            name=\"token\",\n            display_name=i18n.t(\n                'components.vectorstores.astradb.token.display_name'),\n            info=i18n.t('components.vectorstores.astradb.token.info'),\n            value=\"ASTRA_DB_APPLICATION_TOKEN\",\n            required=True,\n            real_time_refresh=True,\n            input_types=[],\n        ),\n        DropdownInput(\n            name=\"environment\",\n            display_name=i18n.t(\n                'components.vectorstores.astradb.environment.display_name'),\n            info=i18n.t('components.vectorstores.astradb.environment.info'),\n            options=[\"prod\", \"test\", \"dev\"],\n            value=\"prod\",\n            advanced=True,\n            real_time_refresh=True,\n            combobox=True,\n        ),\n        DropdownInput(\n            name=\"database_name\",\n            display_name=i18n.t(\n                'components.vectorstores.astradb.database_name.display_name'),\n            info=i18n.t('components.vectorstores.astradb.database_name.info'),\n            required=True,\n            refresh_button=True,\n            real_time_refresh=True,\n            dialog_inputs=asdict(NewDatabaseInput()),\n            combobox=True,\n        ),\n        DropdownInput(\n            name=\"api_endpoint\",\n            display_name=i18n.t(\n                'components.vectorstores.astradb.api_endpoint.display_name'),\n            info=i18n.t('components.vectorstores.astradb.api_endpoint.info'),\n            advanced=True,\n        ),\n        DropdownInput(\n            name=\"keyspace\",\n            display_name=i18n.t(\n                'components.vectorstores.astradb.keyspace.display_name'),\n            info=i18n.t('components.vectorstores.astradb.keyspace.info'),\n            advanced=True,\n            options=[],\n            real_time_refresh=True,\n        ),\n        DropdownInput(\n            name=\"collection_name\",\n            display_name=i18n.t(\n                'components.vectorstores.astradb.collection_name.display_name'),\n            info=i18n.t(\n                'components.vectorstores.astradb.collection_name.info'),\n            required=True,\n            refresh_button=True,\n            real_time_refresh=True,\n            dialog_inputs=asdict(NewCollectionInput()),\n            combobox=True,\n            show=False,\n        ),\n        HandleInput(\n            name=\"embedding_model\",\n            display_name=i18n.t(\n                'components.vectorstores.astradb.embedding_model.display_name'),\n            input_types=[\"Embeddings\"],\n            info=i18n.t(\n                'components.vectorstores.astradb.embedding_model.info'),\n            required=False,\n            show=False,\n        ),\n        *LCVectorStoreComponent.inputs,\n        DropdownInput(\n            name=\"search_method\",\n            display_name=i18n.t(\n                'components.vectorstores.astradb.search_method.display_name'),\n            info=i18n.t('components.vectorstores.astradb.search_method.info'),\n            options=[\"Hybrid Search\", \"Vector Search\"],\n            options_metadata=[{\"icon\": \"SearchHybrid\"},\n                              {\"icon\": \"SearchVector\"}],\n            value=\"Vector Search\",\n            advanced=True,\n            real_time_refresh=True,\n        ),\n        DropdownInput(\n            name=\"reranker\",\n            display_name=i18n.t(\n                'components.vectorstores.astradb.reranker.display_name'),\n            info=i18n.t('components.vectorstores.astradb.reranker.info'),\n            show=False,\n            toggle=True,\n        ),\n        QueryInput(\n            name=\"lexical_terms\",\n            display_name=i18n.t(\n                'components.vectorstores.astradb.lexical_terms.display_name'),\n            info=i18n.t('components.vectorstores.astradb.lexical_terms.info'),\n            placeholder=i18n.t(\n                'components.vectorstores.astradb.lexical_terms.placeholder'),\n            separator=\" \",\n            show=False,\n            value=\"\",\n        ),\n        IntInput(\n            name=\"number_of_results\",\n            display_name=i18n.t(\n                'components.vectorstores.astradb.number_of_results.display_name'),\n            info=i18n.t(\n                'components.vectorstores.astradb.number_of_results.info'),\n            advanced=True,\n            value=4,\n        ),\n        DropdownInput(\n            name=\"search_type\",\n            display_name=i18n.t(\n                'components.vectorstores.astradb.search_type.display_name'),\n            info=i18n.t('components.vectorstores.astradb.search_type.info'),\n            options=[\"Similarity\", \"Similarity with score threshold\",\n                     \"MMR (Max Marginal Relevance)\"],\n            value=\"Similarity\",\n            advanced=True,\n        ),\n        FloatInput(\n            name=\"search_score_threshold\",\n            display_name=i18n.t(\n                'components.vectorstores.astradb.search_score_threshold.display_name'),\n            info=i18n.t(\n                'components.vectorstores.astradb.search_score_threshold.info'),\n            value=0,\n            advanced=True,\n        ),\n        NestedDictInput(\n            name=\"advanced_search_filter\",\n            display_name=i18n.t(\n                'components.vectorstores.astradb.advanced_search_filter.display_name'),\n            info=i18n.t(\n                'components.vectorstores.astradb.advanced_search_filter.info'),\n            advanced=True,\n        ),\n        BoolInput(\n            name=\"autodetect_collection\",\n            display_name=i18n.t(\n                'components.vectorstores.astradb.autodetect_collection.display_name'),\n            info=i18n.t(\n                'components.vectorstores.astradb.autodetect_collection.info'),\n            advanced=True,\n            value=True,\n        ),\n        StrInput(\n            name=\"content_field\",\n            display_name=i18n.t(\n                'components.vectorstores.astradb.content_field.display_name'),\n            info=i18n.t('components.vectorstores.astradb.content_field.info'),\n            advanced=True,\n        ),\n        StrInput(\n            name=\"deletion_field\",\n            display_name=i18n.t(\n                'components.vectorstores.astradb.deletion_field.display_name'),\n            info=i18n.t('components.vectorstores.astradb.deletion_field.info'),\n            advanced=True,\n        ),\n        BoolInput(\n            name=\"ignore_invalid_documents\",\n            display_name=i18n.t(\n                'components.vectorstores.astradb.ignore_invalid_documents.display_name'),\n            info=i18n.t(\n                'components.vectorstores.astradb.ignore_invalid_documents.info'),\n            advanced=True,\n        ),\n        NestedDictInput(\n            name=\"astradb_vectorstore_kwargs\",\n            display_name=i18n.t(\n                'components.vectorstores.astradb.astradb_vectorstore_kwargs.display_name'),\n            info=i18n.t(\n                'components.vectorstores.astradb.astradb_vectorstore_kwargs.info'),\n            advanced=True,\n        ),\n    ]\n\n    @classmethod\n    def map_cloud_providers(cls):\n        # TODO: Programmatically fetch the regions for each cloud provider\n        return {\n            \"dev\": {\n                \"Amazon Web Services\": {\n                    \"id\": \"aws\",\n                    \"regions\": [\"us-west-2\"],\n                },\n                \"Google Cloud Platform\": {\n                    \"id\": \"gcp\",\n                    \"regions\": [\"us-central1\", \"europe-west4\"],\n                },\n            },\n            \"test\": {\n                \"Google Cloud Platform\": {\n                    \"id\": \"gcp\",\n                    \"regions\": [\"us-central1\"],\n                },\n            },\n            \"prod\": {\n                \"Amazon Web Services\": {\n                    \"id\": \"aws\",\n                    \"regions\": [\"us-east-2\", \"ap-south-1\", \"eu-west-1\"],\n                },\n                \"Google Cloud Platform\": {\n                    \"id\": \"gcp\",\n                    \"regions\": [\"us-east1\"],\n                },\n                \"Microsoft Azure\": {\n                    \"id\": \"azure\",\n                    \"regions\": [\"westus3\"],\n                },\n            },\n        }\n\n    @classmethod\n    def get_vectorize_providers(cls, token: str, environment: str | None = None, api_endpoint: str | None = None):\n        try:\n            # Get the admin object\n            client = DataAPIClient(environment=environment)\n            admin_client = client.get_admin()\n            db_admin = admin_client.get_database_admin(\n                api_endpoint, token=token)\n\n            # Get the list of embedding providers\n            embedding_providers = db_admin.find_embedding_providers()\n\n            vectorize_providers_mapping = {}\n            # Map the provider display name to the provider key and models\n            for provider_key, provider_data in embedding_providers.embedding_providers.items():\n                # Get the provider display name and models\n                display_name = provider_data.display_name\n                models = [model.name for model in provider_data.models]\n\n                # Build our mapping\n                vectorize_providers_mapping[display_name] = [\n                    provider_key, models]\n\n            # Sort the resulting dictionary\n            return defaultdict(list, dict(sorted(vectorize_providers_mapping.items())))\n        except Exception as _:  # noqa: BLE001\n            return {}\n\n    @classmethod\n    async def create_database_api(\n        cls,\n        new_database_name: str,\n        cloud_provider: str,\n        region: str,\n        token: str,\n        environment: str | None = None,\n        keyspace: str | None = None,\n    ):\n        client = DataAPIClient(environment=environment)\n\n        # Get the admin object\n        admin_client = client.get_admin(token=token)\n\n        # Get the environment, set to prod if null like\n        my_env = environment or \"prod\"\n\n        # Raise a value error if name isn't provided\n        if not new_database_name:\n            msg = \"Database name is required to create a new database.\"\n            raise ValueError(msg)\n\n        # Call the create database function\n        return await admin_client.async_create_database(\n            name=new_database_name,\n            cloud_provider=cls.map_cloud_providers(\n            )[my_env][cloud_provider][\"id\"],\n            region=region,\n            keyspace=keyspace,\n            wait_until_active=False,\n        )\n\n    @classmethod\n    async def create_collection_api(\n        cls,\n        new_collection_name: str,\n        token: str,\n        api_endpoint: str,\n        environment: str | None = None,\n        keyspace: str | None = None,\n        dimension: int | None = None,\n        embedding_generation_provider: str | None = None,\n        embedding_generation_model: str | None = None,\n        reranker: str | None = None,\n    ):\n        # Build vectorize options, if needed\n        vectorize_options = None\n        if not dimension:\n            providers = cls.get_vectorize_providers(\n                token=token, environment=environment, api_endpoint=api_endpoint)\n            vectorize_options = VectorServiceOptions(\n                provider=providers.get(\n                    embedding_generation_provider, [None, []])[0],\n                model_name=embedding_generation_model,\n            )\n\n        # Raise a value error if name isn't provided\n        if not new_collection_name:\n            msg = \"Collection name is required to create a new collection.\"\n            raise ValueError(msg)\n\n        # Define the base arguments being passed to the create collection function\n        base_args = {\n            \"collection_name\": new_collection_name,\n            \"token\": token,\n            \"api_endpoint\": api_endpoint,\n            \"keyspace\": keyspace,\n            \"environment\": environment,\n            \"embedding_dimension\": dimension,\n            \"collection_vector_service_options\": vectorize_options,\n        }\n\n        # Add optional arguments if the reranker is set\n        if reranker:\n            # Split the reranker field into a provider a model name\n            provider, _ = reranker.split(\"/\")\n            base_args[\"collection_rerank\"] = CollectionRerankOptions(\n                service=RerankServiceOptions(\n                    provider=provider, model_name=reranker),\n            )\n            base_args[\"collection_lexical\"] = CollectionLexicalOptions(\n                analyzer=\"STANDARD\")\n\n        _AstraDBCollectionEnvironment(**base_args)\n\n    @classmethod\n    def get_database_list_static(cls, token: str, environment: str | None = None):\n        client = DataAPIClient(environment=environment)\n\n        # Get the admin object\n        admin_client = client.get_admin(token=token)\n\n        # Get the list of databases\n        db_list = admin_client.list_databases()\n\n        # Generate the api endpoint for each database\n        db_info_dict = {}\n        for db in db_list:\n            try:\n                # Get the API endpoint for the database\n                api_endpoints = [db_reg.api_endpoint for db_reg in db.regions]\n\n                # Get the number of collections\n                try:\n                    # Get the number of collections in the database\n                    num_collections = len(\n                        client.get_database(\n                            api_endpoints[0],\n                            token=token,\n                        ).list_collection_names()\n                    )\n                except Exception:  # noqa: BLE001\n                    if db.status != \"PENDING\":\n                        continue\n                    num_collections = 0\n\n                # Add the database to the dictionary\n                db_info_dict[db.name] = {\n                    \"api_endpoints\": api_endpoints,\n                    \"keyspaces\": db.keyspaces,\n                    \"collections\": num_collections,\n                    \"status\": db.status if db.status != \"ACTIVE\" else None,\n                    \"org_id\": db.org_id if db.org_id else None,\n                }\n            except Exception:  # noqa: BLE001\n                pass\n\n        return db_info_dict\n\n    def get_database_list(self):\n        return self.get_database_list_static(\n            token=self.token,\n            environment=self.environment,\n        )\n\n    @classmethod\n    def get_api_endpoint_static(\n        cls,\n        token: str,\n        environment: str | None = None,\n        api_endpoint: str | None = None,\n        database_name: str | None = None,\n    ):\n        # If the api_endpoint is set, return it\n        if api_endpoint:\n            return api_endpoint\n\n        # Check if the database_name is like a url\n        if database_name and database_name.startswith(\"https://\"):\n            return database_name\n\n        # If the database is not set, nothing we can do.\n        if not database_name:\n            return None\n\n        # Grab the database object\n        db = cls.get_database_list_static(\n            token=token, environment=environment).get(database_name)\n        if not db:\n            return None\n\n        # Otherwise, get the URL from the database list\n        endpoints = db.get(\"api_endpoints\") or []\n        return endpoints[0] if endpoints else None\n\n    def get_api_endpoint(self):\n        return self.get_api_endpoint_static(\n            token=self.token,\n            environment=self.environment,\n            api_endpoint=self.api_endpoint,\n            database_name=self.database_name,\n        )\n\n    @classmethod\n    def get_database_id_static(cls, api_endpoint: str) -> str | None:\n        # Pattern matches standard UUID format: 8-4-4-4-12 hexadecimal characters\n        uuid_pattern = r\"[0-9a-fA-F]{8}-[0-9a-fA-F]{4}-[0-9a-fA-F]{4}-[0-9a-fA-F]{4}-[0-9a-fA-F]{12}\"\n        match = re.search(uuid_pattern, api_endpoint)\n\n        return match.group(0) if match else None\n\n    def get_database_id(self):\n        return self.get_database_id_static(api_endpoint=self.get_api_endpoint())\n\n    def get_keyspace(self):\n        keyspace = self.keyspace\n\n        if keyspace:\n            return keyspace.strip()\n\n        return \"default_keyspace\"\n\n    def get_database_object(self, api_endpoint: str | None = None):\n        try:\n            client = DataAPIClient(environment=self.environment)\n\n            return client.get_database(\n                api_endpoint or self.get_api_endpoint(),\n                token=self.token,\n                keyspace=self.get_keyspace(),\n            )\n        except Exception as e:\n            msg = f\"Error fetching database object: {e}\"\n            raise ValueError(msg) from e\n\n    def collection_data(self, collection_name: str, database: Database | None = None):\n        try:\n            if not database:\n                client = DataAPIClient(environment=self.environment)\n\n                database = client.get_database(\n                    self.get_api_endpoint(),\n                    token=self.token,\n                    keyspace=self.get_keyspace(),\n                )\n\n            collection = database.get_collection(collection_name)\n\n            return collection.estimated_document_count()\n        except Exception as e:  # noqa: BLE001\n            self.log(f\"Error checking collection data: {e}\")\n\n            return None\n\n    def _initialize_database_options(self):\n        try:\n            return [\n                {\n                    \"name\": name,\n                    \"status\": info[\"status\"],\n                    \"collections\": info[\"collections\"],\n                    \"api_endpoints\": info[\"api_endpoints\"],\n                    \"keyspaces\": info[\"keyspaces\"],\n                    \"org_id\": info[\"org_id\"],\n                }\n                for name, info in self.get_database_list().items()\n            ]\n        except Exception as e:\n            msg = f\"Error fetching database options: {e}\"\n            raise ValueError(msg) from e\n\n    @classmethod\n    def get_provider_icon(cls, collection: CollectionDescriptor | None = None, provider_name: str | None = None) -> str:\n        # Get the provider name from the collection\n        provider_name = provider_name or (\n            collection.definition.vector.service.provider\n            if (\n                collection\n                and collection.definition\n                and collection.definition.vector\n                and collection.definition.vector.service\n            )\n            else None\n        )\n\n        # If there is no provider, use the vector store icon\n        if not provider_name or provider_name.lower() == \"bring your own\":\n            return \"vectorstores\"\n\n        # Map provider casings\n        case_map = {\n            \"nvidia\": \"NVIDIA\",\n            \"openai\": \"OpenAI\",\n            \"amazon bedrock\": \"AmazonBedrockEmbeddings\",\n            \"azure openai\": \"AzureOpenAiEmbeddings\",\n            \"cohere\": \"Cohere\",\n            \"jina ai\": \"JinaAI\",\n            \"mistral ai\": \"MistralAI\",\n            \"upstage\": \"Upstage\",\n            \"voyage ai\": \"VoyageAI\",\n        }\n\n        # Adjust the casing on some like nvidia\n        return case_map[provider_name.lower()] if provider_name.lower() in case_map else provider_name.title()\n\n    def _initialize_collection_options(self, api_endpoint: str | None = None):\n        # Nothing to generate if we don't have an API endpoint yet\n        api_endpoint = api_endpoint or self.get_api_endpoint()\n        if not api_endpoint:\n            return []\n\n        # Retrieve the database object\n        database = self.get_database_object(api_endpoint=api_endpoint)\n\n        # Get the list of collections\n        collection_list = database.list_collections(\n            keyspace=self.get_keyspace())\n\n        # Return the list of collections and metadata associated\n        return [\n            {\n                \"name\": col.name,\n                \"records\": self.collection_data(collection_name=col.name, database=database),\n                \"provider\": (\n                    col.definition.vector.service.provider\n                    if col.definition.vector and col.definition.vector.service\n                    else None\n                ),\n                \"icon\": self.get_provider_icon(collection=col),\n                \"model\": (\n                    col.definition.vector.service.model_name\n                    if col.definition.vector and col.definition.vector.service\n                    else None\n                ),\n            }\n            for col in collection_list\n        ]\n\n    def reset_provider_options(self, build_config: dict) -> dict:\n        \"\"\"Reset provider options and related configurations in the build_config dictionary.\"\"\"\n        # Extract template path for cleaner access\n        template = build_config[\"collection_name\"][\"dialog_inputs\"][\"fields\"][\"data\"][\"node\"][\"template\"]\n\n        # Get vectorize providers\n        vectorize_providers_api = self.get_vectorize_providers(\n            token=self.token,\n            environment=self.environment,\n            api_endpoint=build_config[\"api_endpoint\"][\"value\"],\n        )\n\n        # Create a new dictionary with \"Bring your own\" first\n        vectorize_providers: dict[str, list[list[str]]] = {\n            \"Bring your own\": [[], []]}\n\n        # Add the remaining items (only Nvidia) from the original dictionary\n        vectorize_providers.update(\n            {\n                k: v\n                for k, v in vectorize_providers_api.items()\n                if k.lower() in [\"nvidia\"]  # TODO: Eventually support more\n            }\n        )\n\n        # Set provider options\n        provider_field = \"02_embedding_generation_provider\"\n        template[provider_field][\"options\"] = list(vectorize_providers.keys())\n\n        # Add metadata for each provider option\n        template[provider_field][\"options_metadata\"] = [\n            {\"icon\": self.get_provider_icon(provider_name=provider)} for provider in template[provider_field][\"options\"]\n        ]\n\n        # Get selected embedding provider\n        embedding_provider = template[provider_field][\"value\"]\n        is_bring_your_own = embedding_provider and embedding_provider == \"Bring your own\"\n\n        # Configure embedding model field\n        model_field = \"03_embedding_generation_model\"\n        template[model_field].update(\n            {\n                \"options\": vectorize_providers.get(embedding_provider, [[], []])[1],\n                \"placeholder\": \"Bring your own\" if is_bring_your_own else None,\n                \"readonly\": is_bring_your_own,\n                \"required\": not is_bring_your_own,\n                \"value\": None,\n            }\n        )\n\n        # If this is a bring your own, set dimensions to 0\n        return self.reset_dimension_field(build_config)\n\n    def reset_dimension_field(self, build_config: dict) -> dict:\n        \"\"\"Reset dimension field options based on provided configuration.\"\"\"\n        # Extract template path for cleaner access\n        template = build_config[\"collection_name\"][\"dialog_inputs\"][\"fields\"][\"data\"][\"node\"][\"template\"]\n\n        # Get selected embedding model\n        provider_field = \"02_embedding_generation_provider\"\n        embedding_provider = template[provider_field][\"value\"]\n        is_bring_your_own = embedding_provider and embedding_provider == \"Bring your own\"\n\n        # Configure dimension field\n        dimension_field = \"04_dimension\"\n        # TODO: Dynamically figure this out\n        dimension_value = 1024 if not is_bring_your_own else None\n        template[dimension_field].update(\n            {\n                \"placeholder\": dimension_value,\n                \"value\": dimension_value,\n                \"readonly\": not is_bring_your_own,\n                \"required\": is_bring_your_own,\n            }\n        )\n\n        return build_config\n\n    def reset_collection_list(self, build_config: dict) -> dict:\n        \"\"\"Reset collection list options based on provided configuration.\"\"\"\n        # Get collection options\n        collection_options = self._initialize_collection_options(\n            api_endpoint=build_config[\"api_endpoint\"][\"value\"])\n        # Update collection configuration\n        collection_config = build_config[\"collection_name\"]\n        collection_config.update(\n            {\n                \"options\": [col[\"name\"] for col in collection_options],\n                \"options_metadata\": [{k: v for k, v in col.items() if k != \"name\"} for col in collection_options],\n            }\n        )\n\n        # Reset selected collection if not in options\n        if collection_config[\"value\"] not in collection_config[\"options\"]:\n            collection_config[\"value\"] = \"\"\n\n        # Set advanced status based on database selection\n        collection_config[\"show\"] = bool(\n            build_config[\"database_name\"][\"value\"])\n\n        return build_config\n\n    def reset_database_list(self, build_config: dict) -> dict:\n        \"\"\"Reset database list options and related configurations.\"\"\"\n        # Get database options\n        database_options = self._initialize_database_options()\n\n        # Update cloud provider options\n        env = self.environment\n        template = build_config[\"database_name\"][\"dialog_inputs\"][\"fields\"][\"data\"][\"node\"][\"template\"]\n        template[\"02_cloud_provider\"][\"options\"] = list(\n            self.map_cloud_providers()[env].keys())\n\n        # Update database configuration\n        database_config = build_config[\"database_name\"]\n        database_config.update(\n            {\n                \"options\": [db[\"name\"] for db in database_options],\n                \"options_metadata\": [{k: v for k, v in db.items() if k != \"name\"} for db in database_options],\n            }\n        )\n\n        # Reset selections if value not in options\n        if database_config[\"value\"] not in database_config[\"options\"]:\n            database_config[\"value\"] = \"\"\n            build_config[\"api_endpoint\"][\"options\"] = []\n            build_config[\"api_endpoint\"][\"value\"] = \"\"\n            build_config[\"collection_name\"][\"show\"] = False\n\n        # Set advanced status based on token presence\n        database_config[\"show\"] = bool(build_config[\"token\"][\"value\"])\n\n        return build_config\n\n    def reset_build_config(self, build_config: dict) -> dict:\n        \"\"\"Reset all build configuration options to default empty state.\"\"\"\n        # Reset database configuration\n        database_config = build_config[\"database_name\"]\n        database_config.update(\n            {\"options\": [], \"options_metadata\": [], \"value\": \"\", \"show\": False})\n        build_config[\"api_endpoint\"][\"options\"] = []\n        build_config[\"api_endpoint\"][\"value\"] = \"\"\n\n        # Reset collection configuration\n        collection_config = build_config[\"collection_name\"]\n        collection_config.update(\n            {\"options\": [], \"options_metadata\": [], \"value\": \"\", \"show\": False})\n\n        return build_config\n\n    def _handle_hybrid_search_options(self, build_config: dict) -> dict:\n        \"\"\"Set hybrid search options in the build configuration.\"\"\"\n        # Detect what hybrid options are available\n        # Get the admin object\n        client = DataAPIClient(environment=self.environment)\n        admin_client = client.get_admin()\n        db_admin = admin_client.get_database_admin(\n            self.get_api_endpoint(), token=self.token)\n\n        # We will try to get the reranking providers to see if its hybrid emabled\n        try:\n            providers = db_admin.find_reranking_providers()\n            build_config[\"reranker\"][\"options\"] = [\n                model.name for provider_data in providers.reranking_providers.values() for model in provider_data.models\n            ]\n            build_config[\"reranker\"][\"options_metadata\"] = [\n                {\"icon\": self.get_provider_icon(\n                    provider_name=model.name.split(\"/\")[0])}\n                for provider in providers.reranking_providers.values()\n                for model in provider.models\n            ]\n            build_config[\"reranker\"][\"value\"] = build_config[\"reranker\"][\"options\"][0]\n\n            # Set the default search field to hybrid search\n            build_config[\"search_method\"][\"show\"] = True\n            build_config[\"search_method\"][\"options\"] = [\n                \"Hybrid Search\", \"Vector Search\"]\n            build_config[\"search_method\"][\"value\"] = \"Hybrid Search\"\n        except Exception as _:  # noqa: BLE001\n            build_config[\"reranker\"][\"options\"] = []\n            build_config[\"reranker\"][\"options_metadata\"] = []\n\n            # Set the default search field to vector search\n            build_config[\"search_method\"][\"show\"] = False\n            build_config[\"search_method\"][\"options\"] = [\"Vector Search\"]\n            build_config[\"search_method\"][\"value\"] = \"Vector Search\"\n\n        return build_config\n\n    async def update_build_config(self, build_config: dict, field_value: str, field_name: str | None = None) -> dict:\n        \"\"\"Update build configuration based on field name and value.\"\"\"\n        # Early return if no token provided\n        if not self.token:\n            return self.reset_build_config(build_config)\n\n        # Database creation callback\n        if field_name == \"database_name\" and isinstance(field_value, dict):\n            if \"01_new_database_name\" in field_value:\n                await self._create_new_database(build_config, field_value)\n                return self.reset_collection_list(build_config)\n            return self._update_cloud_regions(build_config, field_value)\n\n        # Collection creation callback\n        if field_name == \"collection_name\" and isinstance(field_value, dict):\n            # Case 1: New collection creation\n            if \"01_new_collection_name\" in field_value:\n                await self._create_new_collection(build_config, field_value)\n                return build_config\n\n            # Case 2: Update embedding provider options\n            if \"02_embedding_generation_provider\" in field_value:\n                return self.reset_provider_options(build_config)\n\n            # Case 3: Update dimension field\n            if \"03_embedding_generation_model\" in field_value:\n                return self.reset_dimension_field(build_config)\n\n        # Initial execution or token/environment change\n        first_run = field_name == \"collection_name\" and not field_value and not build_config[\n            \"database_name\"][\"options\"]\n        if first_run or field_name in {\"token\", \"environment\"}:\n            return self.reset_database_list(build_config)\n\n        # Database selection change\n        if field_name == \"database_name\" and not isinstance(field_value, dict):\n            return self._handle_database_selection(build_config, field_value)\n\n        # Keyspace selection change\n        if field_name == \"keyspace\":\n            return self.reset_collection_list(build_config)\n\n        # Collection selection change\n        if field_name == \"collection_name\" and not isinstance(field_value, dict):\n            return self._handle_collection_selection(build_config, field_value)\n\n        # Search method selection change\n        if field_name == \"search_method\":\n            is_vector_search = field_value == \"Vector Search\"\n            is_autodetect = build_config[\"autodetect_collection\"][\"value\"]\n\n            # Configure lexical terms (same for both cases)\n            build_config[\"lexical_terms\"][\"show\"] = not is_vector_search\n            build_config[\"lexical_terms\"][\"value\"] = \"\" if is_vector_search else build_config[\"lexical_terms\"][\"value\"]\n\n            # Disable reranker disabling if hybrid search is selected\n            build_config[\"reranker\"][\"show\"] = not is_vector_search\n            build_config[\"reranker\"][\"toggle_disable\"] = not is_vector_search\n            build_config[\"reranker\"][\"toggle_value\"] = True\n            build_config[\"reranker\"][\"value\"] = build_config[\"reranker\"][\"options\"][0]\n\n            # Toggle search type and score threshold based on search method\n            build_config[\"search_type\"][\"show\"] = is_vector_search\n            build_config[\"search_score_threshold\"][\"show\"] = is_vector_search\n\n            # Make sure the search_type is set to \"Similarity\"\n            if not is_vector_search or is_autodetect:\n                build_config[\"search_type\"][\"value\"] = \"Similarity\"\n\n        return build_config\n\n    async def _create_new_database(self, build_config: dict, field_value: dict) -> None:\n        \"\"\"Create a new database and update build config options.\"\"\"\n        try:\n            await self.create_database_api(\n                new_database_name=field_value[\"01_new_database_name\"],\n                token=self.token,\n                keyspace=self.get_keyspace(),\n                environment=self.environment,\n                cloud_provider=field_value[\"02_cloud_provider\"],\n                region=field_value[\"03_region\"],\n            )\n        except Exception as e:\n            msg = f\"Error creating database: {e}\"\n            raise ValueError(msg) from e\n\n        build_config[\"database_name\"][\"options\"].append(\n            field_value[\"01_new_database_name\"])\n        build_config[\"database_name\"][\"options_metadata\"].append(\n            {\n                \"status\": \"PENDING\",\n                \"collections\": 0,\n                \"api_endpoints\": [],\n                \"keyspaces\": [self.get_keyspace()],\n                \"org_id\": None,\n            }\n        )\n\n    def _update_cloud_regions(self, build_config: dict, field_value: dict) -> dict:\n        \"\"\"Update cloud provider regions in build config.\"\"\"\n        env = self.environment\n        cloud_provider = field_value[\"02_cloud_provider\"]\n\n        # Update the region options based on the selected cloud provider\n        template = build_config[\"database_name\"][\"dialog_inputs\"][\"fields\"][\"data\"][\"node\"][\"template\"]\n        template[\"03_region\"][\"options\"] = self.map_cloud_providers()[\n            env][cloud_provider][\"regions\"]\n\n        # Reset the the 03_region value if it's not in the new options\n        if template[\"03_region\"][\"value\"] not in template[\"03_region\"][\"options\"]:\n            template[\"03_region\"][\"value\"] = None\n\n        return build_config\n\n    async def _create_new_collection(self, build_config: dict, field_value: dict) -> None:\n        \"\"\"Create a new collection and update build config options.\"\"\"\n        embedding_provider = field_value.get(\n            \"02_embedding_generation_provider\")\n        try:\n            await self.create_collection_api(\n                new_collection_name=field_value[\"01_new_collection_name\"],\n                token=self.token,\n                api_endpoint=build_config[\"api_endpoint\"][\"value\"],\n                environment=self.environment,\n                keyspace=self.get_keyspace(),\n                dimension=field_value.get(\n                    \"04_dimension\") if embedding_provider == \"Bring your own\" else None,\n                embedding_generation_provider=embedding_provider,\n                embedding_generation_model=field_value.get(\n                    \"03_embedding_generation_model\"),\n                reranker=self.reranker,\n            )\n        except Exception as e:\n            msg = f\"Error creating collection: {e}\"\n            raise ValueError(msg) from e\n\n        provider = embedding_provider.lower(\n        ) if embedding_provider and embedding_provider != \"Bring your own\" else None\n        build_config[\"collection_name\"].update(\n            {\n                \"value\": field_value[\"01_new_collection_name\"],\n                \"options\": build_config[\"collection_name\"][\"options\"] + [field_value[\"01_new_collection_name\"]],\n            }\n        )\n        build_config[\"embedding_model\"][\"show\"] = not bool(provider)\n        build_config[\"embedding_model\"][\"required\"] = not bool(provider)\n        build_config[\"collection_name\"][\"options_metadata\"].append(\n            {\n                \"records\": 0,\n                \"provider\": provider,\n                \"icon\": self.get_provider_icon(provider_name=provider),\n                \"model\": field_value.get(\"03_embedding_generation_model\"),\n            }\n        )\n\n        # Make sure we always show the reranker options if the collection is hybrid enabled\n        # And right now they always are\n        build_config[\"lexical_terms\"][\"show\"] = True\n\n    def _handle_database_selection(self, build_config: dict, field_value: str) -> dict:\n        \"\"\"Handle database selection and update related configurations.\"\"\"\n        build_config = self.reset_database_list(build_config)\n\n        # Reset collection list if database selection changes\n        if field_value not in build_config[\"database_name\"][\"options\"]:\n            build_config[\"database_name\"][\"value\"] = \"\"\n            return build_config\n\n        # Get the api endpoint for the selected database\n        index = build_config[\"database_name\"][\"options\"].index(field_value)\n        build_config[\"api_endpoint\"][\"options\"] = build_config[\"database_name\"][\"options_metadata\"][index][\n            \"api_endpoints\"\n        ]\n        build_config[\"api_endpoint\"][\"value\"] = build_config[\"database_name\"][\"options_metadata\"][index][\n            \"api_endpoints\"\n        ][0]\n\n        # Get the org_id for the selected database\n        org_id = build_config[\"database_name\"][\"options_metadata\"][index][\"org_id\"]\n        if not org_id:\n            return build_config\n\n        # Update the list of keyspaces based on the db info\n        build_config[\"keyspace\"][\"options\"] = build_config[\"database_name\"][\"options_metadata\"][index][\"keyspaces\"]\n        build_config[\"keyspace\"][\"value\"] = (\n            build_config[\"keyspace\"][\"options\"] and build_config[\"keyspace\"][\"options\"][0]\n            if build_config[\"keyspace\"][\"value\"] not in build_config[\"keyspace\"][\"options\"]\n            else build_config[\"keyspace\"][\"value\"]\n        )\n\n        # Get the database id for the selected database\n        db_id = self.get_database_id_static(\n            api_endpoint=build_config[\"api_endpoint\"][\"value\"])\n        keyspace = self.get_keyspace()\n\n        # Update the helper text for the embedding provider field\n        template = build_config[\"collection_name\"][\"dialog_inputs\"][\"fields\"][\"data\"][\"node\"][\"template\"]\n        template[\"02_embedding_generation_provider\"][\"helper_text\"] = (\n            \"To create collections with more embedding provider options, go to \"\n            f'<a class=\"underline\" target=\"_blank\" rel=\"noopener noreferrer\" '\n            f'href=\"https://astra.datastax.com/org/{org_id}/database/{db_id}/data-explorer?createCollection=1&namespace={keyspace}\">'\n            \"your database in Astra DB</a>.\"\n        )\n\n        # Reset provider options\n        build_config = self.reset_provider_options(build_config)\n\n        # Handle hybrid search options\n        build_config = self._handle_hybrid_search_options(build_config)\n\n        return self.reset_collection_list(build_config)\n\n    def _handle_collection_selection(self, build_config: dict, field_value: str) -> dict:\n        \"\"\"Handle collection selection and update embedding options.\"\"\"\n        build_config[\"autodetect_collection\"][\"value\"] = True\n        build_config = self.reset_collection_list(build_config)\n\n        # Reset embedding model if collection selection changes\n        if field_value and field_value not in build_config[\"collection_name\"][\"options\"]:\n            build_config[\"collection_name\"][\"options\"].append(field_value)\n            build_config[\"collection_name\"][\"options_metadata\"].append(\n                {\n                    \"records\": 0,\n                    \"provider\": None,\n                    \"icon\": \"vectorstores\",\n                    \"model\": None,\n                }\n            )\n            build_config[\"autodetect_collection\"][\"value\"] = False\n\n        if not field_value:\n            return build_config\n\n        # Get the selected collection index\n        index = build_config[\"collection_name\"][\"options\"].index(field_value)\n\n        # Set the provider of the selected collection\n        provider = build_config[\"collection_name\"][\"options_metadata\"][index][\"provider\"]\n        build_config[\"embedding_model\"][\"show\"] = not bool(provider)\n        build_config[\"embedding_model\"][\"required\"] = not bool(provider)\n\n        # Grab the collection object\n        database = self.get_database_object(\n            api_endpoint=build_config[\"api_endpoint\"][\"value\"])\n        collection = database.get_collection(\n            name=field_value,\n            keyspace=build_config[\"keyspace\"][\"value\"],\n        )\n\n        # Check if hybrid and lexical are enabled\n        col_options = collection.options()\n        hyb_enabled = col_options.rerank and col_options.rerank.enabled\n        lex_enabled = col_options.lexical and col_options.lexical.enabled\n        user_hyb_enabled = build_config[\"search_method\"][\"value\"] == \"Hybrid Search\"\n\n        # Reranker visible when both the collection supports it and the user selected Hybrid\n        hybrid_active = bool(hyb_enabled and user_hyb_enabled)\n        build_config[\"reranker\"][\"show\"] = hybrid_active\n        build_config[\"reranker\"][\"toggle_value\"] = hybrid_active\n        # allow user to toggle if visible\n        build_config[\"reranker\"][\"toggle_disable\"] = False\n\n        # If hybrid is active, lock search_type to \"Similarity\"\n        if hybrid_active:\n            build_config[\"search_type\"][\"value\"] = \"Similarity\"\n\n        # Show the lexical terms option only if the collection enables lexical search\n        build_config[\"lexical_terms\"][\"show\"] = bool(lex_enabled)\n\n        return build_config\n\n    @check_cached_vector_store\n    def build_vector_store(self):\n        try:\n            from langchain_astradb import AstraDBVectorStore\n        except ImportError as e:\n            msg = (\n                \"Could not import langchain Astra DB integration package. \"\n                \"Please install it with `pip install langchain-astradb`.\"\n            )\n            raise ImportError(msg) from e\n\n        # Get the embedding model and additional params\n        embedding_params = {\n            \"embedding\": self.embedding_model} if self.embedding_model else {}\n\n        # Get the additional parameters\n        additional_params = self.astradb_vectorstore_kwargs or {}\n\n        # Get Langflow version and platform information\n        __version__ = get_version_info()[\"version\"]\n        langflow_prefix = \"\"\n        # if os.getenv(\"AWS_EXECUTION_ENV\") == \"AWS_ECS_FARGATE\":  # TODO: More precise way of detecting\n        #     langflow_prefix = \"ds-\"\n\n        # Get the database object\n        database = self.get_database_object()\n        autodetect = self.collection_name in database.list_collection_names(\n        ) and self.autodetect_collection\n\n        # Bundle up the auto-detect parameters\n        autodetect_params = {\n            \"autodetect_collection\": autodetect,\n            \"content_field\": (\n                self.content_field\n                if self.content_field and embedding_params\n                else (\n                    \"page_content\"\n                    if embedding_params\n                    and self.collection_data(collection_name=self.collection_name, database=database) == 0\n                    else None\n                )\n            ),\n            \"ignore_invalid_documents\": self.ignore_invalid_documents,\n        }\n\n        # Choose HybridSearchMode based on the selected param\n        hybrid_search_mode = HybridSearchMode.DEFAULT if self.search_method == \"Hybrid Search\" else HybridSearchMode.OFF\n\n        # Attempt to build the Vector Store object\n        try:\n            vector_store = AstraDBVectorStore(\n                # Astra DB Authentication Parameters\n                token=self.token,\n                api_endpoint=database.api_endpoint,\n                namespace=database.keyspace,\n                collection_name=self.collection_name,\n                environment=self.environment,\n                # Hybrid Search Parameters\n                hybrid_search=hybrid_search_mode,\n                # Astra DB Usage Tracking Parameters\n                ext_callers=[(f\"{langflow_prefix}langflow\", __version__)],\n                # Astra DB Vector Store Parameters\n                **autodetect_params,\n                **embedding_params,\n                **additional_params,\n            )\n        except Exception as e:\n            msg = f\"Error initializing AstraDBVectorStore: {e}\"\n            raise ValueError(msg) from e\n\n        # Add documents to the vector store\n        self._add_documents_to_vector_store(vector_store)\n\n        return vector_store\n\n    def _add_documents_to_vector_store(self, vector_store) -> None:\n        self.ingest_data = self._prepare_ingest_data()\n\n        documents = []\n        for _input in self.ingest_data or []:\n            if isinstance(_input, Data):\n                documents.append(_input.to_lc_document())\n            else:\n                msg = \"Vector Store Inputs must be Data objects.\"\n                raise TypeError(msg)\n\n        documents = [\n            Document(page_content=doc.page_content, metadata=serialize(doc.metadata, to_str=True)) for doc in documents\n        ]\n\n        if documents and self.deletion_field:\n            self.log(f\"Deleting documents where {self.deletion_field}\")\n            try:\n                database = self.get_database_object()\n                collection = database.get_collection(\n                    self.collection_name, keyspace=database.keyspace)\n                delete_values = list(\n                    {doc.metadata[self.deletion_field] for doc in documents})\n                self.log(\n                    f\"Deleting documents where {self.deletion_field} matches {delete_values}.\")\n                collection.delete_many(\n                    {f\"metadata.{self.deletion_field}\": {\"$in\": delete_values}})\n            except Exception as e:\n                msg = f\"Error deleting documents from AstraDBVectorStore based on '{self.deletion_field}': {e}\"\n                raise ValueError(msg) from e\n\n        if documents:\n            self.log(f\"Adding {len(documents)} documents to the Vector Store.\")\n            try:\n                vector_store.add_documents(documents)\n            except Exception as e:\n                msg = f\"Error adding documents to AstraDBVectorStore: {e}\"\n                raise ValueError(msg) from e\n        else:\n            self.log(\"No documents to add to the Vector Store.\")\n\n    def _map_search_type(self) -> str:\n        search_type_mapping = {\n            \"Similarity with score threshold\": \"similarity_score_threshold\",\n            \"MMR (Max Marginal Relevance)\": \"mmr\",\n        }\n\n        return search_type_mapping.get(self.search_type, \"similarity\")\n\n    def _build_search_args(self):\n        # Clean up the search query\n        query = self.search_query if isinstance(\n            self.search_query, str) and self.search_query.strip() else None\n        lexical_terms = self.lexical_terms or None\n\n        # Check if we have a search query, and if so set the args\n        if query:\n            args = {\n                \"query\": query,\n                \"search_type\": self._map_search_type(),\n                \"k\": self.number_of_results,\n                \"score_threshold\": self.search_score_threshold,\n                \"lexical_query\": lexical_terms,\n            }\n        elif self.advanced_search_filter:\n            args = {\n                \"n\": self.number_of_results,\n            }\n        else:\n            return {}\n\n        filter_arg = self.advanced_search_filter or {}\n        if filter_arg:\n            args[\"filter\"] = filter_arg\n\n        return args\n\n    def search_documents(self, vector_store=None) -> list[Data]:\n        vector_store = vector_store or self.build_vector_store()\n\n        self.log(f\"Search input: {self.search_query}\")\n        self.log(f\"Search type: {self.search_type}\")\n        self.log(f\"Number of results: {self.number_of_results}\")\n        self.log(f\"store.hybrid_search: {vector_store.hybrid_search}\")\n        self.log(f\"Lexical terms: {self.lexical_terms}\")\n        self.log(f\"Reranker: {self.reranker}\")\n\n        try:\n            search_args = self._build_search_args()\n        except Exception as e:\n            msg = f\"Error in AstraDBVectorStore._build_search_args: {e}\"\n            raise ValueError(msg) from e\n\n        if not search_args:\n            self.log(\"No search input or filters provided. Skipping search.\")\n            return []\n\n        docs = []\n        search_method = \"search\" if \"query\" in search_args else \"metadata_search\"\n\n        try:\n            self.log(\n                f\"Calling vector_store.{search_method} with args: {search_args}\")\n            docs = getattr(vector_store, search_method)(**search_args)\n        except Exception as e:\n            msg = f\"Error performing {search_method} in AstraDBVectorStore: {e}\"\n            raise ValueError(msg) from e\n\n        self.log(f\"Retrieved documents: {len(docs)}\")\n\n        data = docs_to_data(docs)\n        self.log(f\"Converted documents to data: {len(data)}\")\n        self.status = data\n\n        return data\n\n    def get_retriever_kwargs(self):\n        search_args = self._build_search_args()\n\n        return {\n            \"search_type\": self._map_search_type(),\n            \"search_kwargs\": search_args,\n        }\n"
              },
              "collection_name": {
                "_input_type": "DropdownInput",
                "advanced": false,
                "combobox": true,
                "dialog_inputs": {
                  "fields": {
                    "data": {
                      "node": {
                        "description": "Please allow several seconds for creation to complete.",
                        "display_name": "Create new collection",
                        "field_order": [
                          "01_new_collection_name",
                          "02_embedding_generation_provider",
                          "03_embedding_generation_model",
                          "04_dimension"
                        ],
                        "name": "create_collection",
                        "template": {
                          "01_new_collection_name": {
                            "_input_type": "StrInput",
                            "advanced": false,
                            "display_name": "Name",
                            "dynamic": false,
                            "info": "Name of the new collection to create in Astra DB.",
                            "list": false,
                            "list_add_label": "Add More",
                            "load_from_db": false,
                            "name": "new_collection_name",
                            "placeholder": "",
                            "required": true,
                            "show": true,
                            "title_case": false,
                            "tool_mode": false,
                            "trace_as_metadata": true,
                            "type": "str",
                            "value": ""
                          },
                          "02_embedding_generation_provider": {
                            "_input_type": "DropdownInput",
                            "advanced": false,
                            "combobox": false,
                            "dialog_inputs": {},
                            "display_name": "Embedding generation method",
                            "dynamic": false,
                            "helper_text": "To create collections with more embedding provider options, go to <a class=\"underline\" target=\"_blank\" rel=\"noopener noreferrer\" href=\"https://astra.datastax.com/org/b7c08322-20a3-4516-80b0-5fa08655143e/database/f3166ac4-3e2f-4b32-880c-231d1f9e3f3e/data-explorer?createCollection=1&namespace=default_keyspace\">your database in Astra DB</a>.",
                            "info": "Provider to use for generating embeddings.",
                            "name": "embedding_generation_provider",
                            "options": [
                              "Bring your own",
                              "Nvidia"
                            ],
                            "options_metadata": [
                              {
                                "icon": "vectorstores"
                              },
                              {
                                "icon": "NVIDIA"
                              }
                            ],
                            "placeholder": "",
                            "real_time_refresh": true,
                            "required": true,
                            "show": true,
                            "title_case": false,
                            "toggle": false,
                            "tool_mode": false,
                            "trace_as_metadata": true,
                            "type": "str",
                            "value": ""
                          },
                          "03_embedding_generation_model": {
                            "_input_type": "DropdownInput",
                            "advanced": false,
                            "combobox": false,
                            "dialog_inputs": {},
                            "display_name": "Embedding model",
                            "dynamic": false,
                            "info": "Model to use for generating embeddings.",
                            "name": "embedding_generation_model",
                            "options": [],
                            "options_metadata": [],
                            "placeholder": null,
                            "readonly": "",
                            "real_time_refresh": true,
                            "required": true,
                            "show": true,
                            "title_case": false,
                            "toggle": false,
                            "tool_mode": false,
                            "trace_as_metadata": true,
                            "type": "str",
                            "value": null
                          },
                          "04_dimension": {
                            "_input_type": "IntInput",
                            "advanced": false,
                            "display_name": "Dimensions",
                            "dynamic": false,
                            "info": "Dimensions of the embeddings to generate.",
                            "list": false,
                            "list_add_label": "Add More",
                            "name": "dimension",
                            "placeholder": 1024,
                            "readonly": true,
                            "required": "",
                            "show": true,
                            "title_case": false,
                            "tool_mode": false,
                            "trace_as_metadata": true,
                            "type": "int",
                            "value": 1024
                          }
                        }
                      }
                    }
                  },
                  "functionality": "create"
                },
                "display_name": "Collection",
                "dynamic": false,
                "info": "The name of the collection within Astra DB where the vectors will be stored.",
                "name": "collection_name",
                "options": [],
                "options_metadata": [],
                "placeholder": "",
                "real_time_refresh": true,
                "refresh_button": true,
                "required": true,
                "show": false,
                "title_case": false,
                "toggle": false,
                "tool_mode": false,
                "trace_as_metadata": true,
                "type": "str",
                "value": ""
              },
              "content_field": {
                "_input_type": "StrInput",
                "advanced": true,
                "display_name": "Content Field",
                "dynamic": false,
                "info": "Field to use as the text content field for the vector store.",
                "list": false,
                "list_add_label": "Add More",
                "load_from_db": false,
                "name": "content_field",
                "placeholder": "",
                "required": false,
                "show": true,
                "title_case": false,
                "tool_mode": false,
                "trace_as_metadata": true,
                "type": "str",
                "value": ""
              },
              "database_name": {
                "_input_type": "DropdownInput",
                "advanced": false,
                "combobox": true,
                "dialog_inputs": {
                  "fields": {
                    "data": {
                      "node": {
                        "description": "Please allow several minutes for creation to complete.",
                        "display_name": "Create new database",
                        "field_order": [
                          "01_new_database_name",
                          "02_cloud_provider",
                          "03_region"
                        ],
                        "name": "create_database",
                        "template": {
                          "01_new_database_name": {
                            "_input_type": "StrInput",
                            "advanced": false,
                            "display_name": "Name",
                            "dynamic": false,
                            "info": "Name of the new database to create in Astra DB.",
                            "list": false,
                            "list_add_label": "Add More",
                            "load_from_db": false,
                            "name": "new_database_name",
                            "placeholder": "",
                            "required": true,
                            "show": true,
                            "title_case": false,
                            "tool_mode": false,
                            "trace_as_metadata": true,
                            "type": "str",
                            "value": ""
                          },
                          "02_cloud_provider": {
                            "_input_type": "DropdownInput",
                            "advanced": false,
                            "combobox": false,
                            "dialog_inputs": {},
                            "display_name": "Cloud provider",
                            "dynamic": false,
                            "info": "Cloud provider for the new database.",
                            "name": "cloud_provider",
                            "options": [
                              "Amazon Web Services",
                              "Google Cloud Platform",
                              "Microsoft Azure"
                            ],
                            "options_metadata": [],
                            "placeholder": "",
                            "real_time_refresh": true,
                            "required": true,
                            "show": true,
                            "title_case": false,
                            "toggle": false,
                            "tool_mode": false,
                            "trace_as_metadata": true,
                            "type": "str",
                            "value": ""
                          },
                          "03_region": {
                            "_input_type": "DropdownInput",
                            "advanced": false,
                            "combobox": false,
                            "dialog_inputs": {},
                            "display_name": "Region",
                            "dynamic": false,
                            "info": "Region for the new database.",
                            "name": "region",
                            "options": [],
                            "options_metadata": [],
                            "placeholder": "",
                            "required": true,
                            "show": true,
                            "title_case": false,
                            "toggle": false,
                            "tool_mode": false,
                            "trace_as_metadata": true,
                            "type": "str",
                            "value": ""
                          }
                        }
                      }
                    }
                  },
                  "functionality": "create"
                },
                "display_name": "Database",
                "dynamic": false,
                "info": "The Database name for the Astra DB instance.",
                "name": "database_name",
                "options": [],
                "options_metadata": [],
                "placeholder": "",
                "real_time_refresh": true,
                "refresh_button": true,
                "required": true,
                "show": true,
                "title_case": false,
                "toggle": false,
                "tool_mode": false,
                "trace_as_metadata": true,
                "type": "str",
                "value": ""
              },
              "deletion_field": {
                "_input_type": "StrInput",
                "advanced": true,
                "display_name": "Deletion Based On Field",
                "dynamic": false,
                "info": "When this parameter is provided, documents in the target collection with metadata field values matching the input metadata field value will be deleted before new data is loaded.",
                "list": false,
                "list_add_label": "Add More",
                "load_from_db": false,
                "name": "deletion_field",
                "placeholder": "",
                "required": false,
                "show": true,
                "title_case": false,
                "tool_mode": false,
                "trace_as_metadata": true,
                "type": "str",
                "value": ""
              },
              "embedding_model": {
                "_input_type": "HandleInput",
                "advanced": false,
                "display_name": "Embedding Model",
                "dynamic": false,
                "info": "Specify the Embedding Model. Not required for Astra Vectorize collections.",
                "input_types": [
                  "Embeddings"
                ],
                "list": false,
                "list_add_label": "Add More",
                "name": "embedding_model",
                "placeholder": "",
                "required": false,
                "show": false,
                "title_case": false,
                "trace_as_metadata": true,
                "type": "other",
                "value": ""
              },
              "environment": {
                "_input_type": "DropdownInput",
                "advanced": true,
                "combobox": true,
                "dialog_inputs": {},
                "display_name": "Environment",
                "dynamic": false,
                "info": "The environment for the Astra DB API Endpoint.",
                "name": "environment",
                "options": [
                  "prod",
                  "test",
                  "dev"
                ],
                "options_metadata": [],
                "placeholder": "",
                "real_time_refresh": true,
                "required": false,
                "show": true,
                "title_case": false,
                "toggle": false,
                "tool_mode": false,
                "trace_as_metadata": true,
                "type": "str",
                "value": "prod"
              },
              "ignore_invalid_documents": {
                "_input_type": "BoolInput",
                "advanced": true,
                "display_name": "Ignore Invalid Documents",
                "dynamic": false,
                "info": "Boolean flag to determine whether to ignore invalid documents at runtime.",
                "list": false,
                "list_add_label": "Add More",
                "name": "ignore_invalid_documents",
                "placeholder": "",
                "required": false,
                "show": true,
                "title_case": false,
                "tool_mode": false,
                "trace_as_metadata": true,
                "type": "bool",
                "value": false
              },
              "ingest_data": {
                "_input_type": "HandleInput",
                "advanced": false,
                "display_name": "Ingest Data",
                "dynamic": false,
                "info": "",
                "input_types": [
                  "Data",
                  "DataFrame"
                ],
                "list": true,
                "list_add_label": "Add More",
                "name": "ingest_data",
                "placeholder": "",
                "required": false,
                "show": true,
                "title_case": false,
                "trace_as_metadata": true,
                "type": "other",
                "value": ""
              },
              "keyspace": {
                "_input_type": "DropdownInput",
                "advanced": true,
                "combobox": false,
                "dialog_inputs": {},
                "display_name": "Keyspace",
                "dynamic": false,
                "info": "Optional keyspace within Astra DB to use for the collection.",
                "name": "keyspace",
                "options": [],
                "options_metadata": [],
                "placeholder": "",
                "real_time_refresh": true,
                "required": false,
                "show": true,
                "title_case": false,
                "toggle": false,
                "tool_mode": false,
                "trace_as_metadata": true,
                "type": "str",
                "value": "default_keyspace"
              },
              "lexical_terms": {
                "_input_type": "QueryInput",
                "advanced": false,
                "display_name": "Lexical Terms",
                "dynamic": false,
                "info": "Add additional terms/keywords to augment search precision.",
                "input_types": [
                  "Message"
                ],
                "list": false,
                "list_add_label": "Add More",
                "load_from_db": false,
                "name": "lexical_terms",
                "placeholder": "Enter terms to search...",
                "required": false,
                "separator": " ",
                "show": true,
                "title_case": false,
                "tool_mode": false,
                "trace_as_input": true,
                "trace_as_metadata": true,
                "type": "query",
                "value": ""
              },
              "number_of_results": {
                "_input_type": "IntInput",
                "advanced": true,
                "display_name": "Number of Search Results",
                "dynamic": false,
                "info": "Number of search results to return.",
                "list": false,
                "list_add_label": "Add More",
                "name": "number_of_results",
                "placeholder": "",
                "required": false,
                "show": true,
                "title_case": false,
                "tool_mode": false,
                "trace_as_metadata": true,
                "type": "int",
                "value": 4
              },
              "reranker": {
                "_input_type": "DropdownInput",
                "advanced": false,
                "combobox": false,
                "dialog_inputs": {},
                "display_name": "Reranker",
                "dynamic": false,
                "info": "Post-retrieval model that re-scores results for optimal relevance ranking.",
                "name": "reranker",
                "options": [],
                "options_metadata": [
                  {
                    "icon": "NVIDIA"
                  }
                ],
                "placeholder": "",
                "required": false,
                "show": true,
                "title_case": false,
                "toggle": true,
                "toggle_disable": false,
                "toggle_value": true,
                "tool_mode": false,
                "trace_as_metadata": true,
                "type": "str",
                "value": "nvidia/llama-3.2-nv-rerankqa-1b-v2"
              },
              "search_method": {
                "_input_type": "DropdownInput",
                "advanced": true,
                "combobox": false,
                "dialog_inputs": {},
                "display_name": "Search Method",
                "dynamic": false,
                "info": "Determine how your content is matched: Vector finds semantic similarity, and Hybrid Search (suggested) combines both approaches with a reranker.",
                "name": "search_method",
                "options": [
                  "Hybrid Search",
                  "Vector Search"
                ],
                "options_metadata": [
                  {
                    "icon": "SearchHybrid"
                  },
                  {
                    "icon": "SearchVector"
                  }
                ],
                "placeholder": "",
                "real_time_refresh": true,
                "required": false,
                "show": true,
                "title_case": false,
                "toggle": false,
                "tool_mode": false,
                "trace_as_metadata": true,
                "type": "str",
                "value": "Hybrid Search"
              },
              "search_query": {
                "_input_type": "QueryInput",
                "advanced": false,
                "display_name": "Search Query",
                "dynamic": false,
                "info": "Enter a query to run a similarity search.",
                "input_types": [
                  "Message"
                ],
                "list": false,
                "list_add_label": "Add More",
                "load_from_db": false,
                "name": "search_query",
                "placeholder": "Enter a query...",
                "required": false,
                "show": true,
                "title_case": false,
                "tool_mode": true,
                "trace_as_input": true,
                "trace_as_metadata": true,
                "type": "query",
                "value": ""
              },
              "search_score_threshold": {
                "_input_type": "FloatInput",
                "advanced": true,
                "display_name": "Search Score Threshold",
                "dynamic": false,
                "info": "Minimum similarity score threshold for search results. (when using 'Similarity with score threshold')",
                "list": false,
                "list_add_label": "Add More",
                "name": "search_score_threshold",
                "placeholder": "",
                "required": false,
                "show": true,
                "title_case": false,
                "tool_mode": false,
                "trace_as_metadata": true,
                "type": "float",
                "value": 0
              },
              "search_type": {
                "_input_type": "DropdownInput",
                "advanced": true,
                "combobox": false,
                "dialog_inputs": {},
                "display_name": "Search Type",
                "dynamic": false,
                "info": "Search type to use",
                "name": "search_type",
                "options": [
                  "Similarity",
                  "Similarity with score threshold",
                  "MMR (Max Marginal Relevance)"
                ],
                "options_metadata": [],
                "placeholder": "",
                "required": false,
                "show": true,
                "title_case": false,
                "toggle": false,
                "tool_mode": false,
                "trace_as_metadata": true,
                "type": "str",
                "value": "Similarity"
              },
              "should_cache_vector_store": {
                "_input_type": "BoolInput",
                "advanced": true,
                "display_name": "Cache Vector Store",
                "dynamic": false,
                "info": "If True, the vector store will be cached for the current build of the component. This is useful for components that have multiple output methods and want to share the same vector store.",
                "list": false,
                "list_add_label": "Add More",
                "name": "should_cache_vector_store",
                "placeholder": "",
                "required": false,
                "show": true,
                "title_case": false,
                "tool_mode": false,
                "trace_as_metadata": true,
                "type": "bool",
                "value": true
              },
              "token": {
                "_input_type": "SecretStrInput",
                "advanced": false,
                "display_name": "Astra DB Application Token",
                "dynamic": false,
                "info": "Authentication token for accessing Astra DB.",
                "input_types": [],
                "load_from_db": true,
                "name": "token",
                "password": true,
                "placeholder": "",
                "real_time_refresh": true,
                "required": true,
                "show": true,
                "title_case": false,
                "type": "str",
                "value": "ASTRA_DB_APPLICATION_TOKEN"
              }
            },
            "tool_mode": false
          },
          "selected_output": "dataframe",
          "showNode": true,
          "type": "AstraDB"
        },
        "dragging": false,
        "id": "AstraDB-u1JXb",
        "measured": {
          "height": 649,
          "width": 320
        },
        "position": {
          "x": 1543.865583824125,
          "y": 203.52413742118927
        },
        "selected": false,
        "type": "genericNode"
      },
      {
        "data": {
          "id": "StructuredOutput-MyXBb",
          "node": {
            "base_classes": [
              "Data",
              "DataFrame"
            ],
            "beta": false,
            "conditional_paths": [],
            "custom_fields": {},
            "description": "Uses an LLM to generate structured data. Ideal for extraction and consistency.",
            "display_name": "Structured Output",
            "documentation": "https://docs.langflow.org/components-processing#structured-output",
            "edited": false,
            "field_order": [
              "llm",
              "input_value",
              "system_prompt",
              "schema_name",
              "output_schema"
            ],
            "frozen": false,
            "icon": "braces",
            "legacy": false,
            "lf_version": "1.6.0",
            "metadata": {
              "code_hash": "a5b1b04d9fcc",
              "dependencies": {
                "dependencies": [
                  {
                    "name": "pydantic",
                    "version": "2.10.6"
                  },
                  {
                    "name": "trustcall",
                    "version": "0.0.39"
                  },
                  {
                    "name": "lfx",
                    "version": null
                  }
                ],
                "total_dependencies": 3
              },
              "module": "lfx.components.processing.structured_output.StructuredOutputComponent"
            },
            "minimized": false,
            "output_types": [],
            "outputs": [
              {
                "allows_loop": false,
                "cache": true,
                "display_name": "Structured Output",
                "group_outputs": false,
                "method": "build_structured_output",
                "name": "structured_output",
                "selected": null,
                "tool_mode": true,
                "types": [
                  "Data"
                ],
                "value": "__UNDEFINED__"
              },
              {
                "allows_loop": false,
                "cache": true,
                "display_name": "Structured Output",
                "group_outputs": false,
                "method": "build_structured_dataframe",
                "name": "dataframe_output",
                "selected": "DataFrame",
                "tool_mode": true,
                "types": [
                  "DataFrame"
                ],
                "value": "__UNDEFINED__"
              }
            ],
            "pinned": false,
            "template": {
              "_type": "Component",
              "code": {
                "advanced": true,
                "dynamic": true,
                "fileTypes": [],
                "file_path": "",
                "info": "",
                "list": false,
                "load_from_db": false,
                "multiline": true,
                "name": "code",
                "password": false,
                "placeholder": "",
                "required": true,
                "show": true,
                "title_case": false,
                "type": "code",
                "value": "from pydantic import BaseModel, Field, create_model\nfrom trustcall import create_extractor\n\nfrom lfx.base.models.chat_result import get_chat_result\nfrom lfx.custom.custom_component.component import Component\nfrom lfx.helpers.base_model import build_model_from_schema\nfrom lfx.io import (\n    HandleInput,\n    MessageTextInput,\n    MultilineInput,\n    Output,\n    TableInput,\n)\nfrom lfx.schema.data import Data\nfrom lfx.schema.dataframe import DataFrame\nfrom lfx.schema.table import EditMode\n\n\nclass StructuredOutputComponent(Component):\n    display_name = \"Structured Output\"\n    description = \"Uses an LLM to generate structured data. Ideal for extraction and consistency.\"\n    documentation: str = \"https://docs.langflow.org/components-processing#structured-output\"\n    name = \"StructuredOutput\"\n    icon = \"braces\"\n\n    inputs = [\n        HandleInput(\n            name=\"llm\",\n            display_name=\"Language Model\",\n            info=\"The language model to use to generate the structured output.\",\n            input_types=[\"LanguageModel\"],\n            required=True,\n        ),\n        MultilineInput(\n            name=\"input_value\",\n            display_name=\"Input Message\",\n            info=\"The input message to the language model.\",\n            tool_mode=True,\n            required=True,\n        ),\n        MultilineInput(\n            name=\"system_prompt\",\n            display_name=\"Format Instructions\",\n            info=\"The instructions to the language model for formatting the output.\",\n            value=(\n                \"You are an AI that extracts structured JSON objects from unstructured text. \"\n                \"Use a predefined schema with expected types (str, int, float, bool, dict). \"\n                \"Extract ALL relevant instances that match the schema - if multiple patterns exist, capture them all. \"\n                \"Fill missing or ambiguous values with defaults: null for missing values. \"\n                \"Remove exact duplicates but keep variations that have different field values. \"\n                \"Always return valid JSON in the expected format, never throw errors. \"\n                \"If multiple objects can be extracted, return them all in the structured format.\"\n            ),\n            required=True,\n            advanced=True,\n        ),\n        MessageTextInput(\n            name=\"schema_name\",\n            display_name=\"Schema Name\",\n            info=\"Provide a name for the output data schema.\",\n            advanced=True,\n        ),\n        TableInput(\n            name=\"output_schema\",\n            display_name=\"Output Schema\",\n            info=\"Define the structure and data types for the model's output.\",\n            required=True,\n            # TODO: remove deault value\n            table_schema=[\n                {\n                    \"name\": \"name\",\n                    \"display_name\": \"Name\",\n                    \"type\": \"str\",\n                    \"description\": \"Specify the name of the output field.\",\n                    \"default\": \"field\",\n                    \"edit_mode\": EditMode.INLINE,\n                },\n                {\n                    \"name\": \"description\",\n                    \"display_name\": \"Description\",\n                    \"type\": \"str\",\n                    \"description\": \"Describe the purpose of the output field.\",\n                    \"default\": \"description of field\",\n                    \"edit_mode\": EditMode.POPOVER,\n                },\n                {\n                    \"name\": \"type\",\n                    \"display_name\": \"Type\",\n                    \"type\": \"str\",\n                    \"edit_mode\": EditMode.INLINE,\n                    \"description\": (\"Indicate the data type of the output field (e.g., str, int, float, bool, dict).\"),\n                    \"options\": [\"str\", \"int\", \"float\", \"bool\", \"dict\"],\n                    \"default\": \"str\",\n                },\n                {\n                    \"name\": \"multiple\",\n                    \"display_name\": \"As List\",\n                    \"type\": \"boolean\",\n                    \"description\": \"Set to True if this output field should be a list of the specified type.\",\n                    \"default\": \"False\",\n                    \"edit_mode\": EditMode.INLINE,\n                },\n            ],\n            value=[\n                {\n                    \"name\": \"field\",\n                    \"description\": \"description of field\",\n                    \"type\": \"str\",\n                    \"multiple\": \"False\",\n                }\n            ],\n        ),\n    ]\n\n    outputs = [\n        Output(\n            name=\"structured_output\",\n            display_name=\"Structured Output\",\n            method=\"build_structured_output\",\n        ),\n        Output(\n            name=\"dataframe_output\",\n            display_name=\"Structured Output\",\n            method=\"build_structured_dataframe\",\n        ),\n    ]\n\n    def build_structured_output_base(self):\n        schema_name = self.schema_name or \"OutputModel\"\n\n        if not hasattr(self.llm, \"with_structured_output\"):\n            msg = \"Language model does not support structured output.\"\n            raise TypeError(msg)\n        if not self.output_schema:\n            msg = \"Output schema cannot be empty\"\n            raise ValueError(msg)\n\n        output_model_ = build_model_from_schema(self.output_schema)\n\n        output_model = create_model(\n            schema_name,\n            __doc__=f\"A list of {schema_name}.\",\n            objects=(list[output_model_], Field(description=f\"A list of {schema_name}.\")),  # type: ignore[valid-type]\n        )\n\n        try:\n            llm_with_structured_output = create_extractor(self.llm, tools=[output_model])\n        except NotImplementedError as exc:\n            msg = f\"{self.llm.__class__.__name__} does not support structured output.\"\n            raise TypeError(msg) from exc\n\n        config_dict = {\n            \"run_name\": self.display_name,\n            \"project_name\": self.get_project_name(),\n            \"callbacks\": self.get_langchain_callbacks(),\n        }\n        result = get_chat_result(\n            runnable=llm_with_structured_output,\n            system_message=self.system_prompt,\n            input_value=self.input_value,\n            config=config_dict,\n        )\n\n        # OPTIMIZATION NOTE: Simplified processing based on trustcall response structure\n        # Handle non-dict responses (shouldn't happen with trustcall, but defensive)\n        if not isinstance(result, dict):\n            return result\n\n        # Extract first response and convert BaseModel to dict\n        responses = result.get(\"responses\", [])\n        if not responses:\n            return result\n\n        # Convert BaseModel to dict (creates the \"objects\" key)\n        first_response = responses[0]\n        structured_data = first_response.model_dump() if isinstance(first_response, BaseModel) else first_response\n\n        # Extract the objects array (guaranteed to exist due to our Pydantic model structure)\n        return structured_data.get(\"objects\", structured_data)\n\n    def build_structured_output(self) -> Data:\n        output = self.build_structured_output_base()\n        if not isinstance(output, list) or not output:\n            # handle empty or unexpected type case\n            msg = \"No structured output returned\"\n            raise ValueError(msg)\n        if len(output) == 1:\n            return Data(data=output[0])\n        if len(output) > 1:\n            # Multiple outputs - wrap them in a results container\n            return Data(data={\"results\": output})\n        return Data()\n\n    def build_structured_dataframe(self) -> DataFrame:\n        output = self.build_structured_output_base()\n        if not isinstance(output, list) or not output:\n            # handle empty or unexpected type case\n            msg = \"No structured output returned\"\n            raise ValueError(msg)\n        if len(output) == 1:\n            # For single dictionary, wrap in a list to create DataFrame with one row\n            return DataFrame([output[0]])\n        if len(output) > 1:\n            # Multiple outputs - convert to DataFrame directly\n            return DataFrame(output)\n        return DataFrame()\n"
              },
              "input_value": {
                "_input_type": "MultilineInput",
                "advanced": false,
                "copy_field": false,
                "display_name": "Input Message",
                "dynamic": false,
                "info": "The input message to the language model.",
                "input_types": [
                  "Message"
                ],
                "list": false,
                "list_add_label": "Add More",
                "load_from_db": false,
                "multiline": true,
                "name": "input_value",
                "placeholder": "",
                "required": true,
                "show": true,
                "title_case": false,
                "tool_mode": true,
                "trace_as_input": true,
                "trace_as_metadata": true,
                "type": "str",
                "value": ""
              },
              "llm": {
                "_input_type": "HandleInput",
                "advanced": false,
                "display_name": "Language Model",
                "dynamic": false,
                "info": "The language model to use to generate the structured output.",
                "input_types": [
                  "LanguageModel"
                ],
                "list": false,
                "list_add_label": "Add More",
                "name": "llm",
                "placeholder": "",
                "required": true,
                "show": true,
                "title_case": false,
                "trace_as_metadata": true,
                "type": "other",
                "value": ""
              },
              "output_schema": {
                "_input_type": "TableInput",
                "advanced": false,
                "display_name": "Output Schema",
                "dynamic": false,
                "info": "Define the structure and data types for the model's output.",
                "is_list": true,
                "list_add_label": "Add More",
                "name": "output_schema",
                "placeholder": "",
                "required": true,
                "show": true,
                "table_icon": "Table",
                "table_schema": [
                  {
                    "default": "field",
                    "description": "Specify the name of the output field.",
                    "display_name": "Name",
                    "edit_mode": "inline",
                    "formatter": "text",
                    "name": "name",
                    "type": "str"
                  },
                  {
                    "default": "description of field",
                    "description": "Describe the purpose of the output field.",
                    "display_name": "Description",
                    "edit_mode": "popover",
                    "formatter": "text",
                    "name": "description",
                    "type": "str"
                  },
                  {
                    "default": "str",
                    "description": "Indicate the data type of the output field (e.g., str, int, float, bool, dict).",
                    "display_name": "Type",
                    "edit_mode": "inline",
                    "formatter": "text",
                    "name": "type",
                    "options": [
                      "str",
                      "int",
                      "float",
                      "bool",
                      "dict"
                    ],
                    "type": "str"
                  },
                  {
                    "default": "False",
                    "description": "Set to True if this output field should be a list of the specified type.",
                    "display_name": "As List",
                    "edit_mode": "inline",
                    "formatter": "text",
                    "name": "multiple",
                    "type": "boolean"
                  }
                ],
                "title_case": false,
                "tool_mode": false,
                "trace_as_metadata": true,
                "trigger_icon": "Table",
                "trigger_text": "Open table",
                "type": "table",
                "value": [
                  {
                    "description": "Potentially relevant keywords form the user query",
                    "multiple": "False",
                    "name": "keywords",
                    "type": "str"
                  }
                ]
              },
              "schema_name": {
                "_input_type": "MessageTextInput",
                "advanced": true,
                "display_name": "Schema Name",
                "dynamic": false,
                "info": "Provide a name for the output data schema.",
                "input_types": [
                  "Message"
                ],
                "list": false,
                "list_add_label": "Add More",
                "load_from_db": false,
                "name": "schema_name",
                "placeholder": "",
                "required": false,
                "show": true,
                "title_case": false,
                "tool_mode": false,
                "trace_as_input": true,
                "trace_as_metadata": true,
                "type": "str",
                "value": ""
              },
              "system_prompt": {
                "_input_type": "MultilineInput",
                "advanced": false,
                "copy_field": false,
                "display_name": "Format Instructions",
                "dynamic": false,
                "info": "The instructions to the language model for formatting the output.",
                "input_types": [
                  "Message"
                ],
                "list": false,
                "list_add_label": "Add More",
                "load_from_db": false,
                "multiline": true,
                "name": "system_prompt",
                "placeholder": "",
                "required": true,
                "show": true,
                "title_case": false,
                "tool_mode": false,
                "trace_as_input": true,
                "trace_as_metadata": true,
                "type": "str",
                "value": "You are an AI that extracts structured JSON objects from unstructured text. Use a predefined schema with expected types (str, int, float, bool, dict). Extract ALL relevant instances that match the schema - if multiple patterns exist, capture them all. Fill missing or ambiguous values with defaults: null for missing values. Remove exact duplicates but keep variations that have different field values. Always return valid JSON in the expected format, never throw errors. If multiple objects can be extracted, return them all in the structured format."
              }
            },
            "tool_mode": false
          },
          "selected_output": "dataframe_output",
          "showNode": true,
          "type": "StructuredOutput"
        },
        "dragging": false,
        "id": "StructuredOutput-MyXBb",
        "measured": {
          "height": 431,
          "width": 320
        },
        "position": {
          "x": 731.9587085028946,
          "y": 398.2321148792098
        },
        "selected": false,
        "type": "genericNode"
      }
    ],
    "viewport": {
      "x": 33.46155008085384,
      "y": 224.1121954362004,
      "zoom": 0.5772708829209525
    }
  },
  "description": "Explore Hybrid Search with a vector database.",
  "endpoint_name": null,
  "id": "8a27c275-a763-4c9b-9b5e-9614b71acddc",
  "is_component": false,
  "last_tested_version": "1.6.0",
  "name": "Hybrid Search RAG",
  "tags": [
    "openai",
    "astradb",
    "rag",
    "q-a",
    "hybrid"
  ]
}<|MERGE_RESOLUTION|>--- conflicted
+++ resolved
@@ -706,11 +706,7 @@
             "legacy": false,
             "lf_version": "1.6.0",
             "metadata": {
-<<<<<<< HEAD
-              "code_hash": "11782d1755f3",
-=======
               "code_hash": "9647f4d2f4b4",
->>>>>>> f24a064b
               "dependencies": {
                 "dependencies": [
                   {
@@ -720,10 +716,6 @@
                   {
                     "name": "fastapi",
                     "version": "0.118.0"
-                  },
-                  {
-                    "name": "i18n",
-                    "version": "0.16.0"
                   },
                   {
                     "name": "lfx",
@@ -789,11 +781,7 @@
                 "show": true,
                 "title_case": false,
                 "type": "code",
-<<<<<<< HEAD
-                "value": "from collections.abc import Generator\nfrom typing import Any\n\nimport orjson\nfrom fastapi.encoders import jsonable_encoder\nimport i18n\n\nfrom lfx.base.io.chat import ChatComponent\nfrom lfx.helpers.data import safe_convert\nfrom lfx.inputs.inputs import BoolInput, DropdownInput, HandleInput, MessageTextInput\nfrom lfx.schema.data import Data\nfrom lfx.schema.dataframe import DataFrame\nfrom lfx.schema.message import Message\nfrom lfx.schema.properties import Source\nfrom lfx.template.field.base import Output\nfrom lfx.utils.constants import (\n    MESSAGE_SENDER_AI,\n    MESSAGE_SENDER_NAME_AI,\n    MESSAGE_SENDER_USER,\n)\n\n\nclass ChatOutput(ChatComponent):\n    display_name = i18n.t('components.input_output.chat_output.display_name')\n    description = i18n.t('components.input_output.chat_output.description')\n    documentation: str = \"https://docs.langflow.org/components-io#chat-output\"\n    icon = \"MessagesSquare\"\n    name = \"ChatOutput\"\n    minimized = True\n\n    inputs = [\n        HandleInput(\n            name=\"input_value\",\n            display_name=i18n.t(\n                'components.input_output.chat_output.input_value.display_name'),\n            info=i18n.t(\n                'components.input_output.chat_output.input_value.info'),\n            input_types=[\"Data\", \"DataFrame\", \"Message\"],\n            required=True,\n        ),\n        BoolInput(\n            name=\"should_store_message\",\n            display_name=i18n.t(\n                'components.input_output.chat_output.should_store_message.display_name'),\n            info=i18n.t(\n                'components.input_output.chat_output.should_store_message.info'),\n            value=True,\n            advanced=True,\n        ),\n        DropdownInput(\n            name=\"sender\",\n            display_name=i18n.t(\n                'components.input_output.chat_output.sender.display_name'),\n            options=[MESSAGE_SENDER_AI, MESSAGE_SENDER_USER],\n            value=MESSAGE_SENDER_AI,\n            advanced=True,\n            info=i18n.t('components.input_output.chat_output.sender.info'),\n        ),\n        MessageTextInput(\n            name=\"sender_name\",\n            display_name=i18n.t(\n                'components.input_output.chat_output.sender_name.display_name'),\n            info=i18n.t(\n                'components.input_output.chat_output.sender_name.info'),\n            value=MESSAGE_SENDER_NAME_AI,\n            advanced=True,\n        ),\n        MessageTextInput(\n            name=\"session_id\",\n            display_name=i18n.t(\n                'components.input_output.chat_output.session_id.display_name'),\n            info=i18n.t('components.input_output.chat_output.session_id.info'),\n            advanced=True,\n        ),\n        MessageTextInput(\n            name=\"data_template\",\n            display_name=i18n.t(\n                'components.input_output.chat_output.data_template.display_name'),\n            value=\"{text}\",\n            advanced=True,\n            info=i18n.t(\n                'components.input_output.chat_output.data_template.info'),\n        ),\n        BoolInput(\n            name=\"clean_data\",\n            display_name=i18n.t(\n                'components.input_output.chat_output.clean_data.display_name'),\n            value=True,\n            advanced=True,\n            info=i18n.t('components.input_output.chat_output.clean_data.info'),\n        ),\n    ]\n    outputs = [\n        Output(\n            display_name=i18n.t(\n                'components.input_output.chat_output.outputs.message.display_name'),\n            name=\"message\",\n            method=\"message_response\",\n        ),\n    ]\n\n    def _build_source(self, id_: str | None, display_name: str | None, source: str | None) -> Source:\n        source_dict = {}\n        if id_:\n            source_dict[\"id\"] = id_\n        if display_name:\n            source_dict[\"display_name\"] = display_name\n        if source:\n            # Handle case where source is a ChatOpenAI object\n            if hasattr(source, \"model_name\"):\n                source_dict[\"source\"] = source.model_name\n            elif hasattr(source, \"model\"):\n                source_dict[\"source\"] = str(source.model)\n            else:\n                source_dict[\"source\"] = str(source)\n        return Source(**source_dict)\n\n    async def message_response(self) -> Message:\n        # First convert the input to string if needed\n        text = self.convert_to_string()\n\n        # Get source properties\n        source, icon, display_name, source_id = self.get_properties_from_source_component()\n\n        # Create or use existing Message object\n        if isinstance(self.input_value, Message):\n            message = self.input_value\n            # Update message properties\n            message.text = text\n        else:\n            message = Message(text=text)\n\n        # Set message properties\n        message.sender = self.sender\n        message.sender_name = self.sender_name\n        message.session_id = self.session_id\n        message.flow_id = self.graph.flow_id if hasattr(\n            self, \"graph\") else None\n        message.properties.source = self._build_source(\n            source_id, display_name, source)\n\n        # Store message if needed\n        if self.session_id and self.should_store_message:\n            stored_message = await self.send_message(message)\n            self.message.value = stored_message\n            message = stored_message\n\n        self.status = message\n        return message\n\n    def _serialize_data(self, data: Data) -> str:\n        \"\"\"Serialize Data object to JSON string.\"\"\"\n        # Convert data.data to JSON-serializable format\n        serializable_data = jsonable_encoder(data.data)\n        # Serialize with orjson, enabling pretty printing with indentation\n        json_bytes = orjson.dumps(\n            serializable_data, option=orjson.OPT_INDENT_2)\n        # Convert bytes to string and wrap in Markdown code blocks\n        return \"```json\\n\" + json_bytes.decode(\"utf-8\") + \"\\n```\"\n\n    def _validate_input(self) -> None:\n        \"\"\"Validate the input data and raise ValueError if invalid.\"\"\"\n        if self.input_value is None:\n            msg = i18n.t(\n                'components.input_output.chat_output.errors.input_cannot_be_none')\n            raise ValueError(msg)\n        if isinstance(self.input_value, list) and not all(\n            isinstance(item, Message | Data | DataFrame | str) for item in self.input_value\n        ):\n            invalid_types = [\n                type(item).__name__\n                for item in self.input_value\n                if not isinstance(item, Message | Data | DataFrame | str)\n            ]\n            msg = i18n.t(\n                'components.input_output.chat_output.errors.invalid_list_types', types=invalid_types)\n            raise TypeError(msg)\n        if not isinstance(\n            self.input_value,\n            Message | Data | DataFrame | str | list | Generator | type(None),\n        ):\n            type_name = type(self.input_value).__name__\n            msg = i18n.t(\n                'components.input_output.chat_output.errors.invalid_input_type', type=type_name)\n            raise TypeError(msg)\n\n    def convert_to_string(self) -> str | Generator[Any, None, None]:\n        \"\"\"Convert input data to string with proper error handling.\"\"\"\n        self._validate_input()\n        if isinstance(self.input_value, list):\n            clean_data: bool = getattr(self, \"clean_data\", False)\n            return \"\\n\".join([safe_convert(item, clean_data=clean_data) for item in self.input_value])\n        if isinstance(self.input_value, Generator):\n            return self.input_value\n        return safe_convert(self.input_value)\n"
-=======
                 "value": "from collections.abc import Generator\nfrom typing import Any\n\nimport orjson\nfrom fastapi.encoders import jsonable_encoder\n\nfrom lfx.base.io.chat import ChatComponent\nfrom lfx.helpers.data import safe_convert\nfrom lfx.inputs.inputs import BoolInput, DropdownInput, HandleInput, MessageTextInput\nfrom lfx.schema.data import Data\nfrom lfx.schema.dataframe import DataFrame\nfrom lfx.schema.message import Message\nfrom lfx.schema.properties import Source\nfrom lfx.template.field.base import Output\nfrom lfx.utils.constants import (\n    MESSAGE_SENDER_AI,\n    MESSAGE_SENDER_NAME_AI,\n    MESSAGE_SENDER_USER,\n)\n\n\nclass ChatOutput(ChatComponent):\n    display_name = \"Chat Output\"\n    description = \"Display a chat message in the Playground.\"\n    documentation: str = \"https://docs.langflow.org/components-io#chat-output\"\n    icon = \"MessagesSquare\"\n    name = \"ChatOutput\"\n    minimized = True\n\n    inputs = [\n        HandleInput(\n            name=\"input_value\",\n            display_name=\"Inputs\",\n            info=\"Message to be passed as output.\",\n            input_types=[\"Data\", \"DataFrame\", \"Message\"],\n            required=True,\n        ),\n        BoolInput(\n            name=\"should_store_message\",\n            display_name=\"Store Messages\",\n            info=\"Store the message in the history.\",\n            value=True,\n            advanced=True,\n        ),\n        DropdownInput(\n            name=\"sender\",\n            display_name=\"Sender Type\",\n            options=[MESSAGE_SENDER_AI, MESSAGE_SENDER_USER],\n            value=MESSAGE_SENDER_AI,\n            advanced=True,\n            info=\"Type of sender.\",\n        ),\n        MessageTextInput(\n            name=\"sender_name\",\n            display_name=\"Sender Name\",\n            info=\"Name of the sender.\",\n            value=MESSAGE_SENDER_NAME_AI,\n            advanced=True,\n        ),\n        MessageTextInput(\n            name=\"session_id\",\n            display_name=\"Session ID\",\n            info=\"The session ID of the chat. If empty, the current session ID parameter will be used.\",\n            advanced=True,\n        ),\n        MessageTextInput(\n            name=\"data_template\",\n            display_name=\"Data Template\",\n            value=\"{text}\",\n            advanced=True,\n            info=\"Template to convert Data to Text. If left empty, it will be dynamically set to the Data's text key.\",\n        ),\n        BoolInput(\n            name=\"clean_data\",\n            display_name=\"Basic Clean Data\",\n            value=True,\n            advanced=True,\n            info=\"Whether to clean data before converting to string.\",\n        ),\n    ]\n    outputs = [\n        Output(\n            display_name=\"Output Message\",\n            name=\"message\",\n            method=\"message_response\",\n        ),\n    ]\n\n    def _build_source(self, id_: str | None, display_name: str | None, source: str | None) -> Source:\n        source_dict = {}\n        if id_:\n            source_dict[\"id\"] = id_\n        if display_name:\n            source_dict[\"display_name\"] = display_name\n        if source:\n            # Handle case where source is a ChatOpenAI object\n            if hasattr(source, \"model_name\"):\n                source_dict[\"source\"] = source.model_name\n            elif hasattr(source, \"model\"):\n                source_dict[\"source\"] = str(source.model)\n            else:\n                source_dict[\"source\"] = str(source)\n        return Source(**source_dict)\n\n    async def message_response(self) -> Message:\n        # First convert the input to string if needed\n        text = self.convert_to_string()\n\n        # Get source properties\n        source, _, display_name, source_id = self.get_properties_from_source_component()\n\n        # Create or use existing Message object\n        if isinstance(self.input_value, Message):\n            message = self.input_value\n            # Update message properties\n            message.text = text\n        else:\n            message = Message(text=text)\n\n        # Set message properties\n        message.sender = self.sender\n        message.sender_name = self.sender_name\n        message.session_id = self.session_id\n        message.flow_id = self.graph.flow_id if hasattr(self, \"graph\") else None\n        message.properties.source = self._build_source(source_id, display_name, source)\n\n        # Store message if needed\n        if self.session_id and self.should_store_message:\n            stored_message = await self.send_message(message)\n            self.message.value = stored_message\n            message = stored_message\n\n        self.status = message\n        return message\n\n    def _serialize_data(self, data: Data) -> str:\n        \"\"\"Serialize Data object to JSON string.\"\"\"\n        # Convert data.data to JSON-serializable format\n        serializable_data = jsonable_encoder(data.data)\n        # Serialize with orjson, enabling pretty printing with indentation\n        json_bytes = orjson.dumps(serializable_data, option=orjson.OPT_INDENT_2)\n        # Convert bytes to string and wrap in Markdown code blocks\n        return \"```json\\n\" + json_bytes.decode(\"utf-8\") + \"\\n```\"\n\n    def _validate_input(self) -> None:\n        \"\"\"Validate the input data and raise ValueError if invalid.\"\"\"\n        if self.input_value is None:\n            msg = \"Input data cannot be None\"\n            raise ValueError(msg)\n        if isinstance(self.input_value, list) and not all(\n            isinstance(item, Message | Data | DataFrame | str) for item in self.input_value\n        ):\n            invalid_types = [\n                type(item).__name__\n                for item in self.input_value\n                if not isinstance(item, Message | Data | DataFrame | str)\n            ]\n            msg = f\"Expected Data or DataFrame or Message or str, got {invalid_types}\"\n            raise TypeError(msg)\n        if not isinstance(\n            self.input_value,\n            Message | Data | DataFrame | str | list | Generator | type(None),\n        ):\n            type_name = type(self.input_value).__name__\n            msg = f\"Expected Data or DataFrame or Message or str, Generator or None, got {type_name}\"\n            raise TypeError(msg)\n\n    def convert_to_string(self) -> str | Generator[Any, None, None]:\n        \"\"\"Convert input data to string with proper error handling.\"\"\"\n        self._validate_input()\n        if isinstance(self.input_value, list):\n            clean_data: bool = getattr(self, \"clean_data\", False)\n            return \"\\n\".join([safe_convert(item, clean_data=clean_data) for item in self.input_value])\n        if isinstance(self.input_value, Generator):\n            return self.input_value\n        return safe_convert(self.input_value)\n"
->>>>>>> f24a064b
               },
               "data_template": {
                 "_input_type": "MessageTextInput",
@@ -1862,8 +1850,7 @@
             "legacy": false,
             "lf_version": "1.6.0",
             "metadata": {
-<<<<<<< HEAD
-              "code_hash": "cb82afeb21c9",
+              "code_hash": "a51fb5d24864",
               "dependencies": {
                 "dependencies": [
                   {
@@ -1871,16 +1858,8 @@
                     "version": "0.16.0"
                   },
                   {
-                    "name": "pydantic",
-                    "version": "2.10.6"
-=======
-              "code_hash": "0e26d8c1384d",
-              "dependencies": {
-                "dependencies": [
-                  {
                     "name": "astrapy",
                     "version": "2.1.0"
->>>>>>> f24a064b
                   },
                   {
                     "name": "langchain_astradb",
@@ -1895,7 +1874,7 @@
                     "version": null
                   }
                 ],
-                "total_dependencies": 4
+                "total_dependencies": 5
               },
               "module": "lfx.components.vectorstores.astradb.AstraDBVectorStoreComponent"
             },
@@ -1919,11 +1898,7 @@
               {
                 "allows_loop": false,
                 "cache": true,
-<<<<<<< HEAD
-                "display_name": "DataFrame Output",
-=======
                 "display_name": "DataFrame",
->>>>>>> f24a064b
                 "group_outputs": false,
                 "method": "as_dataframe",
                 "name": "dataframe",
@@ -1966,16 +1941,11 @@
                 "required": false,
                 "show": true,
                 "title_case": false,
-<<<<<<< HEAD
-                "type": "code",
-                "value": "import i18n\nfrom pydantic import BaseModel, Field, create_model\nfrom trustcall import create_extractor\n\nfrom lfx.base.models.chat_result import get_chat_result\nfrom lfx.custom.custom_component.component import Component\nfrom lfx.helpers.base_model import build_model_from_schema\nfrom lfx.io import (\n    HandleInput,\n    MessageTextInput,\n    MultilineInput,\n    Output,\n    TableInput,\n)\nfrom lfx.schema.data import Data\nfrom lfx.schema.dataframe import DataFrame\nfrom lfx.schema.table import EditMode\n\n\nclass StructuredOutputComponent(Component):\n    display_name = i18n.t(\n        'components.processing.structured_output.display_name')\n    description = i18n.t('components.processing.structured_output.description')\n    documentation: str = \"https://docs.langflow.org/components-processing#structured-output\"\n    name = \"StructuredOutput\"\n    icon = \"braces\"\n\n    inputs = [\n        HandleInput(\n            name=\"llm\",\n            display_name=i18n.t(\n                'components.processing.structured_output.llm.display_name'),\n            info=i18n.t('components.processing.structured_output.llm.info'),\n            input_types=[\"LanguageModel\"],\n            required=True,\n        ),\n        MultilineInput(\n            name=\"input_value\",\n            display_name=i18n.t(\n                'components.processing.structured_output.input_value.display_name'),\n            info=i18n.t(\n                'components.processing.structured_output.input_value.info'),\n            tool_mode=True,\n            required=True,\n        ),\n        MultilineInput(\n            name=\"system_prompt\",\n            display_name=i18n.t(\n                'components.processing.structured_output.system_prompt.display_name'),\n            info=i18n.t(\n                'components.processing.structured_output.system_prompt.info'),\n            value=i18n.t(\n                'components.processing.structured_output.system_prompt.default_value'),\n            required=True,\n            advanced=True,\n        ),\n        MessageTextInput(\n            name=\"schema_name\",\n            display_name=i18n.t(\n                'components.processing.structured_output.schema_name.display_name'),\n            info=i18n.t(\n                'components.processing.structured_output.schema_name.info'),\n            advanced=True,\n        ),\n        TableInput(\n            trigger_text=i18n.t(\n                'components.inputs.input_mixin.open_table'),\n            name=\"output_schema\",\n            display_name=i18n.t(\n                'components.processing.structured_output.output_schema.display_name'),\n            info=i18n.t(\n                'components.processing.structured_output.output_schema.info'),\n            required=True,\n            table_schema=[\n                {\n                    \"name\": \"name\",\n                    \"display_name\": i18n.t('components.processing.structured_output.table_schema.name.display_name'),\n                    \"type\": \"str\",\n                    \"description\": i18n.t('components.processing.structured_output.table_schema.name.description'),\n                    \"default\": \"field\",\n                    \"edit_mode\": EditMode.INLINE,\n                },\n                {\n                    \"name\": \"description\",\n                    \"display_name\": i18n.t('components.processing.structured_output.table_schema.description.display_name'),\n                    \"type\": \"str\",\n                    \"description\": i18n.t('components.processing.structured_output.table_schema.description.description'),\n                    \"default\": i18n.t('components.processing.structured_output.table_schema.description.default'),\n                    \"edit_mode\": EditMode.POPOVER,\n                },\n                {\n                    \"name\": \"type\",\n                    \"display_name\": i18n.t('components.processing.structured_output.table_schema.type.display_name'),\n                    \"type\": \"str\",\n                    \"edit_mode\": EditMode.INLINE,\n                    \"description\": i18n.t('components.processing.structured_output.table_schema.type.description'),\n                    \"options\": [\"str\", \"int\", \"float\", \"bool\", \"dict\"],\n                    \"default\": \"str\",\n                },\n                {\n                    \"name\": \"multiple\",\n                    \"display_name\": i18n.t('components.processing.structured_output.table_schema.multiple.display_name'),\n                    \"type\": \"boolean\",\n                    \"description\": i18n.t('components.processing.structured_output.table_schema.multiple.description'),\n                    \"default\": \"False\",\n                    \"edit_mode\": EditMode.INLINE,\n                },\n            ],\n            value=[\n                {\n                    \"name\": \"field\",\n                    \"description\": i18n.t('components.processing.structured_output.table_schema.description.default'),\n                    \"type\": \"str\",\n                    \"multiple\": \"False\",\n                }\n            ],\n        ),\n    ]\n\n    outputs = [\n        Output(\n            name=\"structured_output\",\n            display_name=i18n.t(\n                'components.processing.structured_output.outputs.structured_output.display_name'),\n            info=i18n.t(\n                'components.processing.structured_output.outputs.structured_output.info'),\n            method=\"build_structured_output\",\n        ),\n        Output(\n            name=\"dataframe_output\",\n            display_name=i18n.t(\n                'components.processing.structured_output.outputs.dataframe_output.display_name'),\n            info=i18n.t(\n                'components.processing.structured_output.outputs.dataframe_output.info'),\n            method=\"build_structured_dataframe\",\n        ),\n    ]\n\n    def build_structured_output_base(self):\n        \"\"\"Core structured output processing logic.\"\"\"\n        try:\n            schema_name = self.schema_name or \"OutputModel\"\n\n            # Validate LLM support for structured output\n            if not hasattr(self.llm, \"with_structured_output\"):\n                error_msg = i18n.t(\n                    'components.processing.structured_output.errors.llm_no_structured_support')\n                self.status = error_msg\n                raise TypeError(error_msg)\n\n            # Validate output schema\n            if not self.output_schema:\n                error_msg = i18n.t(\n                    'components.processing.structured_output.errors.empty_output_schema')\n                self.status = error_msg\n                raise ValueError(error_msg)\n\n            # Validate input value\n            if not self.input_value or not self.input_value.strip():\n                error_msg = i18n.t(\n                    'components.processing.structured_output.errors.empty_input_value')\n                self.status = error_msg\n                raise ValueError(error_msg)\n\n            # Update status\n            self.status = i18n.t(\n                'components.processing.structured_output.status.building_model')\n\n            # Build output model from schema\n            try:\n                output_model_ = build_model_from_schema(self.output_schema)\n            except Exception as e:\n                error_msg = i18n.t(\n                    'components.processing.structured_output.errors.model_build_failed', error=str(e))\n                self.status = error_msg\n                raise ValueError(error_msg) from e\n\n            # Create wrapper model for list of objects\n            output_model = create_model(\n                schema_name,\n                __doc__=f\"A list of {schema_name}.\",\n                # type: ignore[valid-type]\n                objects=(list[output_model_], Field(\n                    description=f\"A list of {schema_name}.\")),\n            )\n\n            # Create extractor with structured output\n            self.status = i18n.t(\n                'components.processing.structured_output.status.creating_extractor')\n            try:\n                llm_with_structured_output = create_extractor(\n                    self.llm, tools=[output_model])\n            except NotImplementedError as exc:\n                error_msg = i18n.t('components.processing.structured_output.errors.llm_not_supported',\n                                   llm_name=self.llm.__class__.__name__)\n                self.status = error_msg\n                raise TypeError(error_msg) from exc\n            except Exception as e:\n                error_msg = i18n.t('components.processing.structured_output.errors.extractor_creation_failed',\n                                   error=str(e))\n                self.status = error_msg\n                raise ValueError(error_msg) from e\n\n            # Execute structured output generation\n            self.status = i18n.t(\n                'components.processing.structured_output.status.generating_output')\n            config_dict = {\n                \"run_name\": self.display_name,\n                \"project_name\": self.get_project_name(),\n                \"callbacks\": self.get_langchain_callbacks(),\n            }\n\n            try:\n                result = get_chat_result(\n                    runnable=llm_with_structured_output,\n                    system_message=self.system_prompt,\n                    input_value=self.input_value,\n                    config=config_dict,\n                )\n            except Exception as e:\n                error_msg = i18n.t(\n                    'components.processing.structured_output.errors.chat_result_failed', error=str(e))\n                self.status = error_msg\n                raise ValueError(error_msg) from e\n\n            # Process the result\n            self.status = i18n.t(\n                'components.processing.structured_output.status.processing_result')\n\n            # Handle non-dict responses (shouldn't happen with trustcall, but defensive)\n            if not isinstance(result, dict):\n                warning_msg = i18n.t('components.processing.structured_output.warnings.unexpected_result_type',\n                                     result_type=type(result).__name__)\n                self.log(warning_msg, \"warning\")\n                return result\n\n            # Extract first response and convert BaseModel to dict\n            responses = result.get(\"responses\", [])\n            if not responses:\n                warning_msg = i18n.t(\n                    'components.processing.structured_output.warnings.no_responses')\n                self.log(warning_msg, \"warning\")\n                return result\n\n            # Convert BaseModel to dict (creates the \"objects\" key)\n            first_response = responses[0]\n            structured_data = first_response.model_dump() if isinstance(\n                first_response, BaseModel) else first_response\n\n            # Extract the objects array (guaranteed to exist due to our Pydantic model structure)\n            extracted_objects = structured_data.get(\"objects\", structured_data)\n\n            success_msg = i18n.t('components.processing.structured_output.success.objects_extracted',\n                                 count=len(extracted_objects) if isinstance(extracted_objects, list) else 1)\n            self.status = success_msg\n            self.log(success_msg)\n\n            return extracted_objects\n\n        except (TypeError, ValueError):\n            # Re-raise these as they already have i18n messages\n            raise\n        except Exception as e:\n            error_msg = i18n.t(\n                'components.processing.structured_output.errors.base_processing_failed', error=str(e))\n            self.status = error_msg\n            self.log(error_msg, \"error\")\n            raise ValueError(error_msg) from e\n\n    def build_structured_output(self) -> Data:\n        \"\"\"Build structured output as Data object.\"\"\"\n        try:\n            output = self.build_structured_output_base()\n\n            if not isinstance(output, list) or not output:\n                error_msg = i18n.t(\n                    'components.processing.structured_output.errors.no_structured_output')\n                self.status = error_msg\n                raise ValueError(error_msg)\n\n            if len(output) == 1:\n                success_msg = i18n.t(\n                    'components.processing.structured_output.success.single_data_created')\n                self.status = success_msg\n                return Data(data=output[0])\n            elif len(output) > 1:\n                success_msg = i18n.t('components.processing.structured_output.success.multiple_data_created',\n                                     count=len(output))\n                self.status = success_msg\n                # Multiple outputs - wrap them in a results container\n                return Data(data={\"results\": output})\n            else:\n                warning_msg = i18n.t(\n                    'components.processing.structured_output.warnings.empty_output_list')\n                self.status = warning_msg\n                return Data()\n\n        except ValueError:\n            # Re-raise ValueError as is (already has i18n message)\n            raise\n        except Exception as e:\n            error_msg = i18n.t(\n                'components.processing.structured_output.errors.data_creation_failed', error=str(e))\n            self.status = error_msg\n            self.log(error_msg, \"error\")\n            raise ValueError(error_msg) from e\n\n    def build_structured_dataframe(self) -> DataFrame:\n        \"\"\"Build structured output as DataFrame.\"\"\"\n        try:\n            output = self.build_structured_output_base()\n\n            if not isinstance(output, list) or not output:\n                error_msg = i18n.t(\n                    'components.processing.structured_output.errors.no_structured_output')\n                self.status = error_msg\n                raise ValueError(error_msg)\n\n            if len(output) == 1:\n                success_msg = i18n.t(\n                    'components.processing.structured_output.success.single_row_dataframe_created')\n                self.status = success_msg\n                # For single dictionary, wrap in a list to create DataFrame with one row\n                return DataFrame([output[0]])\n            elif len(output) > 1:\n                success_msg = i18n.t('components.processing.structured_output.success.multi_row_dataframe_created',\n                                     rows=len(output))\n                self.status = success_msg\n                # Multiple outputs - convert to DataFrame directly\n                return DataFrame(output)\n            else:\n                warning_msg = i18n.t(\n                    'components.processing.structured_output.warnings.empty_output_list')\n                self.status = warning_msg\n                return DataFrame()\n\n        except ValueError:\n            # Re-raise ValueError as is (already has i18n message)\n            raise\n        except Exception as e:\n            error_msg = i18n.t(\n                'components.processing.structured_output.errors.dataframe_creation_failed', error=str(e))\n            self.status = error_msg\n            self.log(error_msg, \"error\")\n            raise ValueError(error_msg) from e\n"
-=======
                 "tool_mode": false,
                 "trace_as_input": true,
                 "trace_as_metadata": true,
                 "type": "NestedDict",
                 "value": {}
->>>>>>> f24a064b
               },
               "api_endpoint": {
                 "_input_type": "DropdownInput",
@@ -2011,373 +1981,6 @@
                 "required": false,
                 "show": true,
                 "title_case": false,
-<<<<<<< HEAD
-                "trace_as_metadata": true,
-                "type": "other",
-                "value": ""
-              },
-              "output_schema": {
-                "_input_type": "TableInput",
-                "advanced": false,
-                "display_name": "Output Schema",
-                "dynamic": false,
-                "info": "Define the structure and data types for the model's output.",
-                "is_list": true,
-                "list_add_label": "Add More",
-                "name": "output_schema",
-                "placeholder": "",
-                "required": true,
-                "show": true,
-                "table_icon": "Table",
-                "table_schema": {
-                  "columns": [
-                    {
-                      "default": "field",
-                      "description": "Specify the name of the output field.",
-                      "disable_edit": false,
-                      "display_name": "Name",
-                      "edit_mode": "inline",
-                      "filterable": true,
-                      "formatter": "text",
-                      "hidden": false,
-                      "name": "name",
-                      "sortable": true,
-                      "type": "str"
-                    },
-                    {
-                      "default": "description of field",
-                      "description": "Describe the purpose of the output field.",
-                      "disable_edit": false,
-                      "display_name": "Description",
-                      "edit_mode": "popover",
-                      "filterable": true,
-                      "formatter": "text",
-                      "hidden": false,
-                      "name": "description",
-                      "sortable": true,
-                      "type": "str"
-                    },
-                    {
-                      "default": "str",
-                      "description": "Indicate the data type of the output field (e.g., str, int, float, bool, dict).",
-                      "disable_edit": false,
-                      "display_name": "Type",
-                      "edit_mode": "inline",
-                      "filterable": true,
-                      "formatter": "text",
-                      "hidden": false,
-                      "name": "type",
-                      "options": [
-                        "str",
-                        "int",
-                        "float",
-                        "bool",
-                        "dict"
-                      ],
-                      "sortable": true,
-                      "type": "str"
-                    },
-                    {
-                      "default": false,
-                      "description": "Set to True if this output field should be a list of the specified type.",
-                      "disable_edit": false,
-                      "display_name": "As List",
-                      "edit_mode": "inline",
-                      "filterable": true,
-                      "formatter": "boolean",
-                      "hidden": false,
-                      "name": "multiple",
-                      "sortable": true,
-                      "type": "boolean"
-                    }
-                  ]
-                },
-                "title_case": false,
-                "tool_mode": false,
-                "trace_as_metadata": true,
-                "trigger_icon": "Table",
-                "trigger_text": "Open table",
-                "type": "table",
-                "value": [
-                  {
-                    "description": "description of field",
-                    "multiple": "False",
-                    "name": "field",
-                    "type": "str"
-                  }
-                ]
-              },
-              "schema_name": {
-                "_input_type": "MessageTextInput",
-                "advanced": true,
-                "display_name": "Schema Name",
-                "dynamic": false,
-                "info": "Provide a name for the output data schema.",
-                "input_types": [
-                  "Message"
-                ],
-                "list": false,
-                "list_add_label": "Add More",
-                "load_from_db": false,
-                "name": "schema_name",
-                "placeholder": "",
-                "required": false,
-                "show": true,
-                "title_case": false,
-                "tool_mode": false,
-                "trace_as_input": true,
-                "trace_as_metadata": true,
-                "type": "str",
-                "value": ""
-              },
-              "system_prompt": {
-                "_input_type": "MultilineInput",
-                "advanced": true,
-                "copy_field": false,
-                "display_name": "Format Instructions",
-                "dynamic": false,
-                "info": "The instructions to the language model for formatting the output.",
-                "input_types": [
-                  "Message"
-                ],
-                "list": false,
-                "list_add_label": "Add More",
-                "load_from_db": false,
-                "multiline": true,
-                "name": "system_prompt",
-                "placeholder": "",
-                "required": true,
-                "show": true,
-                "title_case": false,
-                "tool_mode": false,
-                "trace_as_input": true,
-                "trace_as_metadata": true,
-                "type": "str",
-                "value": "You are an AI that extracts structured JSON objects from unstructured text. Use a predefined schema with expected types (str, int, float, bool, dict). Extract ALL relevant instances that match the schema - if multiple patterns exist, capture them all. Fill missing or ambiguous values with defaults: null for missing values. Remove exact duplicates but keep variations that have different field values. Always return valid JSON in the expected format, never throw errors. If multiple objects can be extracted, return them all in the structured format."
-              }
-            },
-            "tool_mode": false
-          },
-          "selected_output": "structured_output",
-          "showNode": true,
-          "type": "StructuredOutput"
-        },
-        "dragging": false,
-        "id": "StructuredOutput-AUzID",
-        "measured": {
-          "height": 349,
-          "width": 320
-        },
-        "position": {
-          "x": 735.3215653605321,
-          "y": 423.7970360460631
-        },
-        "selected": false,
-        "type": "genericNode"
-      },
-      {
-        "data": {
-          "id": "note-IkRDS",
-          "node": {
-            "description": "# Hybrid Search RAG\n\nHybrid search performs a vector similarity search and a lexical search, compares the results of both searches, and then returns the most relevant results overall.\n\n## Prerequisites\n\n* An [OpenAI API key](https://platform.openai.com/)\n* An [Astra DB Application Token](https://docs.datastax.com/en/astra-db-serverless/databases/create-database.html) for the Astra DB component.\n\n## Quickstart\n\n1. In the Astra DB component, add your Astra DB Application Token.\nThis connects Langflow to your Astra database.\n2. Select an Astra collection that is hybrid-enabled.\nFor more information, see the [Datastax documentation](https://docs.datastax.com/en/astra-db-serverless/databases/hybrid-search.html).\nThe connection appears between the Parser component and the Astra DB component when a vector database is connected.\n3. Ensure the **Lexical Terms** and **Parsed Text** ports are connected.\n4. Add your OpenAI API key in the **Language Model** model component.\n5. Open the Playground and ask a question, like \"What are the features of my data?\"",
-            "display_name": "",
-            "documentation": "",
-            "template": {
-              "backgroundColor": "blue"
-            }
-          },
-          "type": "note"
-        },
-        "dragging": false,
-        "id": "note-IkRDS",
-        "measured": {
-          "height": 601,
-          "width": 575
-        },
-        "position": {
-          "x": 816.3801044575429,
-          "y": -279.19595575780494
-        },
-        "selected": false,
-        "type": "noteNode"
-      },
-      {
-        "data": {
-          "id": "AstraDB-93cal",
-          "node": {
-            "base_classes": [
-              "Data",
-              "DataFrame",
-              "VectorStore"
-            ],
-            "beta": false,
-            "conditional_paths": [],
-            "custom_fields": {},
-            "description": "Ingest and search documents in Astra DB",
-            "display_name": "Astra DB",
-            "documentation": "https://docs.datastax.com/en/langflow/astra-components.html",
-            "edited": false,
-            "field_order": [
-              "token",
-              "environment",
-              "database_name",
-              "api_endpoint",
-              "keyspace",
-              "collection_name",
-              "embedding_model",
-              "ingest_data",
-              "search_query",
-              "should_cache_vector_store",
-              "search_method",
-              "reranker",
-              "lexical_terms",
-              "number_of_results",
-              "search_type",
-              "search_score_threshold",
-              "advanced_search_filter",
-              "autodetect_collection",
-              "content_field",
-              "deletion_field",
-              "ignore_invalid_documents",
-              "astradb_vectorstore_kwargs"
-            ],
-            "frozen": false,
-            "icon": "AstraDB",
-            "legacy": false,
-            "metadata": {
-              "code_hash": "a51fb5d24864",
-              "dependencies": {
-                "dependencies": [
-                  {
-                    "name": "i18n",
-                    "version": "0.16.0"
-                  },
-                  {
-                    "name": "astrapy",
-                    "version": "2.0.1"
-                  },
-                  {
-                    "name": "langchain_astradb",
-                    "version": "0.6.0"
-                  },
-                  {
-                    "name": "langchain_core",
-                    "version": "0.3.75"
-                  },
-                  {
-                    "name": "lfx",
-                    "version": null
-                  }
-                ],
-                "total_dependencies": 5
-              },
-              "module": "lfx.components.vectorstores.astradb.AstraDBVectorStoreComponent"
-            },
-            "minimized": false,
-            "output_types": [],
-            "outputs": [
-              {
-                "allows_loop": false,
-                "cache": true,
-                "display_name": "Search Results",
-                "group_outputs": false,
-                "method": "search_documents",
-                "name": "search_results",
-                "selected": "Data",
-                "tool_mode": true,
-                "types": [
-                  "Data"
-                ],
-                "value": "__UNDEFINED__"
-              },
-              {
-                "allows_loop": false,
-                "cache": true,
-                "display_name": "DataFrame",
-                "group_outputs": false,
-                "method": "as_dataframe",
-                "name": "dataframe",
-                "selected": "DataFrame",
-                "tool_mode": true,
-                "types": [
-                  "DataFrame"
-                ],
-                "value": "__UNDEFINED__"
-              },
-              {
-                "allows_loop": false,
-                "cache": true,
-                "display_name": "Vector Store Connection",
-                "group_outputs": false,
-                "hidden": false,
-                "method": "as_vector_store",
-                "name": "vectorstoreconnection",
-                "selected": "VectorStore",
-                "tool_mode": true,
-                "types": [
-                  "VectorStore"
-                ],
-                "value": "__UNDEFINED__"
-              }
-            ],
-            "pinned": false,
-            "template": {
-              "_type": "Component",
-              "advanced_search_filter": {
-                "_input_type": "NestedDictInput",
-                "advanced": true,
-                "display_name": "Search Metadata Filter",
-                "dynamic": false,
-                "info": "Optional dictionary of filters to apply to the search query.",
-                "list": false,
-                "list_add_label": "Add More",
-                "name": "advanced_search_filter",
-                "placeholder": "",
-                "required": false,
-                "show": true,
-                "title_case": false,
-                "tool_mode": false,
-                "trace_as_input": true,
-                "trace_as_metadata": true,
-                "type": "NestedDict",
-                "value": {}
-              },
-              "api_endpoint": {
-                "_input_type": "DropdownInput",
-                "advanced": true,
-                "combobox": false,
-                "dialog_inputs": {},
-                "display_name": "Astra DB API Endpoint",
-                "dynamic": false,
-                "info": "The API Endpoint for the Astra DB instance. Supercedes database selection.",
-                "name": "api_endpoint",
-                "options": [],
-                "options_metadata": [],
-                "placeholder": "",
-                "required": false,
-                "show": true,
-                "title_case": false,
-                "toggle": false,
-                "tool_mode": false,
-                "trace_as_metadata": true,
-                "type": "str",
-                "value": ""
-              },
-              "astradb_vectorstore_kwargs": {
-                "_input_type": "NestedDictInput",
-                "advanced": true,
-                "display_name": "AstraDBVectorStore Parameters",
-                "dynamic": false,
-                "info": "Optional dictionary of additional parameters for the AstraDBVectorStore.",
-                "list": false,
-                "list_add_label": "Add More",
-                "name": "astradb_vectorstore_kwargs",
-                "placeholder": "",
-                "required": false,
-                "show": true,
-                "title_case": false,
-=======
->>>>>>> f24a064b
                 "tool_mode": false,
                 "trace_as_input": true,
                 "trace_as_metadata": true,
