import { ColDef, GridApi } from "ag-grid-community";
import { forwardRef, useEffect, useRef, useState } from "react";
import IconComponent from "../../components/genericIconComponent";
import TableComponent from "../../components/tableComponent";
import { Badge } from "../../components/ui/badge";
import useFlowStore from "../../stores/flowStore";
import { NodeDataType } from "../../types/flow";
import BaseModal from "../baseModal";
import useColumnDefs from "./hooks/use-column-defs";
import useRowData from "./hooks/use-row-data";

const EditNodeModal = forwardRef(
  (
    {
      nodeLength,
      open,
      setOpen,
      data,
    }: {
      nodeLength: number;
      open: boolean;
      setOpen: (open: boolean) => void;
      data: NodeDataType;
    },
    ref,
  ) => {
    const myData = useRef(data);

    const setNode = useFlowStore((state) => state.setNode);

    function changeAdvanced(n) {
      myData.current.node!.template[n].advanced =
        !myData.current.node!.template[n]?.advanced;
    }

    const handleOnNewValue = (newValue: any, name) => {
      myData.current.node!.template[name].value = newValue;
    };

    const rowData = useRowData(data, open);
<<<<<<< HEAD

    const columnDefs: ColDef[] = useColumnDefs(
      data,
      handleOnNewValue,
      changeAdvanced,
      open,
    );

    const [gridApi, setGridApi] = useState<GridApi | null>(null);

=======

    const columnDefs: ColDef[] = useColumnDefs(
      data,
      handleOnNewValue,
      changeAdvanced,
      open
    );

    const [gridApi, setGridApi] = useState<GridApi | null>(null);

>>>>>>> d8907827
    useEffect(() => {
      if (gridApi && open) {
        myData.current = data;
        gridApi.refreshCells();
      }
    }, [gridApi, open]);

    return (
      <BaseModal
        key={data.id}
        size="medium-tall"
        open={open}
        setOpen={setOpen}
        onSubmit={() => {
          setNode(data.id, (old) => ({
            ...old,
            data: {
              ...old.data,
              node: myData.current.node,
            },
          }));
          setOpen(false);
        }}
      >
        <BaseModal.Trigger>
          <></>
        </BaseModal.Trigger>
        <BaseModal.Header description={data.node?.description!}>
          <span className="pr-2">{data.type}</span>
          <Badge variant="secondary">ID: {data.id}</Badge>
        </BaseModal.Header>
        <BaseModal.Content>
          <div className="flex h-full flex-col">
            <div className="flex pb-2">
              <IconComponent
                name="Variable"
                className="edit-node-modal-variable "
              />
              <span className="edit-node-modal-span">Parameters</span>
            </div>

            <div className="h-full">
              {nodeLength > 0 && (
                <TableComponent
                  onGridReady={(params) => {
                    setGridApi(params.api);
                  }}
                  tooltipShowDelay={0.5}
                  columnDefs={columnDefs}
                  rowData={rowData}
                />
              )}
            </div>
          </div>
        </BaseModal.Content>

        <BaseModal.Footer submit={{ label: "Save Changes" }} />
      </BaseModal>
    );
  },
);

export default EditNodeModal;<|MERGE_RESOLUTION|>--- conflicted
+++ resolved
@@ -22,7 +22,7 @@
       setOpen: (open: boolean) => void;
       data: NodeDataType;
     },
-    ref,
+    ref
   ) => {
     const myData = useRef(data);
 
@@ -38,18 +38,6 @@
     };
 
     const rowData = useRowData(data, open);
-<<<<<<< HEAD
-
-    const columnDefs: ColDef[] = useColumnDefs(
-      data,
-      handleOnNewValue,
-      changeAdvanced,
-      open,
-    );
-
-    const [gridApi, setGridApi] = useState<GridApi | null>(null);
-
-=======
 
     const columnDefs: ColDef[] = useColumnDefs(
       data,
@@ -60,7 +48,6 @@
 
     const [gridApi, setGridApi] = useState<GridApi | null>(null);
 
->>>>>>> d8907827
     useEffect(() => {
       if (gridApi && open) {
         myData.current = data;
@@ -120,7 +107,7 @@
         <BaseModal.Footer submit={{ label: "Save Changes" }} />
       </BaseModal>
     );
-  },
+  }
 );
 
 export default EditNodeModal;