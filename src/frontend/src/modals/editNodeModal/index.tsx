--- conflicted
+++ resolved
@@ -45,22 +45,16 @@
       nodeLength,
       open,
       setOpen,
-<<<<<<< HEAD
       setOpenWDoubleClick,
-=======
       data,
->>>>>>> 86af0e35
     }: {
       nodeLength: number;
       open: boolean;
       setOpen: (open: boolean) => void;
-<<<<<<< HEAD
       setOpenWDoubleClick: (open: boolean) => void;
-=======
       data: NodeDataType;
->>>>>>> 86af0e35
     },
-    ref
+    ref,
   ) => {
     const nodes = useFlowStore((state) => state.nodes);
 
@@ -148,7 +142,7 @@
                 "edit-node-modal-box",
                 nodeLength > limitScrollFieldsModal
                   ? "overflow-scroll overflow-x-hidden custom-scroll"
-                  : ""
+                  : "",
               )}
             >
               {nodeLength > 0 && (
@@ -171,8 +165,8 @@
                             templateParam.charAt(0) !== "_" &&
                             myData.node?.template[templateParam].show &&
                             LANGFLOW_SUPPORTED_TYPES.has(
-                              myData.node!.template[templateParam].type
-                            )
+                              myData.node!.template[templateParam].type,
+                            ),
                         )
                         .map((templateParam, index) => {
                           let id = {
@@ -194,8 +188,8 @@
                                           myData.node?.template[templateParam]
                                             .proxy,
                                       }
-                                    : id
-                                )
+                                    : id,
+                                ),
                             ) ?? false;
                           return (
                             <TableRow
@@ -218,11 +212,11 @@
                                       ? myData.node?.template[templateParam]
                                           .proxy?.id
                                       : myData.node?.template[templateParam]
-                                          .display_name
-                                      ? myData.node!.template[templateParam]
-                                          .display_name
-                                      : myData.node?.template[templateParam]
-                                          .name
+                                            .display_name
+                                        ? myData.node!.template[templateParam]
+                                            .display_name
+                                        : myData.node?.template[templateParam]
+                                            .name
                                   }
                                 >
                                   <span>
@@ -277,7 +271,7 @@
                                         onChange={(value: string[]) => {
                                           handleOnNewValue(
                                             value,
-                                            templateParam
+                                            templateParam,
                                           );
                                         }}
                                       />
@@ -301,11 +295,11 @@
                                             .value ?? ""
                                         }
                                         onChange={(
-                                          value: string | string[]
+                                          value: string | string[],
                                         ) => {
                                           handleOnNewValue(
                                             value,
-                                            templateParam
+                                            templateParam,
                                           );
                                         }}
                                       />
@@ -355,7 +349,7 @@
                                         ].value = newValue;
                                         handleOnNewValue(
                                           newValue,
-                                          templateParam
+                                          templateParam,
                                         );
                                       }}
                                       id="editnode-div-dict-input"
@@ -372,7 +366,7 @@
                                       myData.node!.template[templateParam].value
                                         ?.length > 1
                                         ? "my-3"
-                                        : ""
+                                        : "",
                                     )}
                                   >
                                     <KeypairListComponent
@@ -388,7 +382,7 @@
                                               myData.node!.template[
                                                 templateParam
                                               ].value,
-                                              type(templateParam)!
+                                              type(templateParam)!,
                                             )
                                       }
                                       duplicateKey={errorDuplicateKey}
@@ -399,11 +393,11 @@
                                           templateParam
                                         ].value = valueToNumbers;
                                         setErrorDuplicateKey(
-                                          hasDuplicateKeys(valueToNumbers)
+                                          hasDuplicateKeys(valueToNumbers),
                                         );
                                         handleOnNewValue(
                                           valueToNumbers,
-                                          templateParam
+                                          templateParam,
                                         );
                                       }}
                                       isList={
@@ -433,7 +427,7 @@
                                       setEnabled={(isEnabled) => {
                                         handleOnNewValue(
                                           isEnabled,
-                                          templateParam
+                                          templateParam,
                                         );
                                       }}
                                       size="small"
@@ -657,7 +651,7 @@
         <BaseModal.Footer submit={{ label: "Save Changes" }} />
       </BaseModal>
     );
-  }
+  },
 );
 
 export default EditNodeModal;