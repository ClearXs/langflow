<<<<<<< HEAD
/*
 * @Author: dengchao dengchao
 * @Date: 2025-09-23 10:55:29
 * @LastEditors: dengchao dengchao
 * @LastEditTime: 2025-09-24 15:36:10
 * @FilePath: \frontend\src\modals\templatesModal\components\GetStartedComponent\index.tsx
 * @Description: 这是默认设置,请设置`customMade`, 打开koroFileHeader查看配置 进行设置: https://github.com/OBKoro1/koro1FileHeader/wiki/%E9%85%8D%E7%BD%AE
 */
=======
import { ENABLE_KNOWLEDGE_BASES } from "@/customization/feature-flags";
>>>>>>> f24a064b
import BaseModal from "@/modals/baseModal";
import useFlowsManagerStore from "@/stores/flowsManagerStore";
import type { CardData } from "@/types/templates/types";
import memoryChatbot from "../../../../assets/temp-pat-1.png";
import vectorRag from "../../../../assets/temp-pat-2.png";
import multiAgent from "../../../../assets/temp-pat-3.png";
import memoryChatbotHorizontal from "../../../../assets/temp-pat-m-1.png";
import vectorRagHorizontal from "../../../../assets/temp-pat-m-2.png";
import multiAgentHorizontal from "../../../../assets/temp-pat-m-3.png";

import TemplateGetStartedCardComponent from "../TemplateGetStartedCardComponent";
import { useTranslation } from "react-i18next";

export default function GetStartedComponent() {
  const examples = useFlowsManagerStore((state) => state.examples);
<<<<<<< HEAD
  const { t } = useTranslation();
=======

  const filteredExamples = examples.filter((example) => {
    return !(!ENABLE_KNOWLEDGE_BASES && example.name?.includes("Knowledge"));
  });

>>>>>>> f24a064b
  // Define the card data
  const cardData: CardData[] = [
    {
      bgImage: memoryChatbot,
      bgHorizontalImage: memoryChatbotHorizontal,
      icon: "MessagesSquare",
      category: "prompting",
      flow: filteredExamples.find(
        (example) => example.name === "Basic Prompting",
      ),
    },
    {
      bgImage: vectorRag,
      bgHorizontalImage: vectorRagHorizontal,
      icon: "Database",
      category: "RAG",
      flow: filteredExamples.find(
        (example) => example.name === "Vector Store RAG",
      ),
    },
    {
      bgImage: multiAgent,
      bgHorizontalImage: multiAgentHorizontal,
      icon: "Bot",
      category: "Agents",
      flow: filteredExamples.find((example) => example.name === "Simple Agent"),
    },
  ];

  return (
    <div className="flex flex-1 flex-col gap-4 md:gap-8">
      <BaseModal.Header description={t("common.startWithTemplatesShowcasingLangflowPromptingRAGAndAgentUseCases")}>
        {t("common.getStarted")}
      </BaseModal.Header>
      <div className="grid min-h-0 flex-1 grid-cols-1 gap-4 lg:grid-cols-3">
        {cardData.map((card, index) => (
          <TemplateGetStartedCardComponent key={index} {...card} />
        ))}
      </div>
    </div>
  );
}<|MERGE_RESOLUTION|>--- conflicted
+++ resolved
@@ -1,15 +1,4 @@
-<<<<<<< HEAD
-/*
- * @Author: dengchao dengchao
- * @Date: 2025-09-23 10:55:29
- * @LastEditors: dengchao dengchao
- * @LastEditTime: 2025-09-24 15:36:10
- * @FilePath: \frontend\src\modals\templatesModal\components\GetStartedComponent\index.tsx
- * @Description: 这是默认设置,请设置`customMade`, 打开koroFileHeader查看配置 进行设置: https://github.com/OBKoro1/koro1FileHeader/wiki/%E9%85%8D%E7%BD%AE
- */
-=======
 import { ENABLE_KNOWLEDGE_BASES } from "@/customization/feature-flags";
->>>>>>> f24a064b
 import BaseModal from "@/modals/baseModal";
 import useFlowsManagerStore from "@/stores/flowsManagerStore";
 import type { CardData } from "@/types/templates/types";
@@ -25,15 +14,12 @@
 
 export default function GetStartedComponent() {
   const examples = useFlowsManagerStore((state) => state.examples);
-<<<<<<< HEAD
-  const { t } = useTranslation();
-=======
 
   const filteredExamples = examples.filter((example) => {
     return !(!ENABLE_KNOWLEDGE_BASES && example.name?.includes("Knowledge"));
   });
 
->>>>>>> f24a064b
+  const { t } = useTranslation();
   // Define the card data
   const cardData: CardData[] = [
     {
