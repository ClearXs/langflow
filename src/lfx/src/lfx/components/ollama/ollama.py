--- conflicted
+++ resolved
@@ -32,16 +32,9 @@
     inputs = [
         MessageTextInput(
             name="base_url",
-<<<<<<< HEAD
-            display_name=i18n.t(
-                'components.ollama.ollama.base_url.display_name'),
-            info=i18n.t('components.ollama.ollama.base_url.info'),
-            value="",
-=======
             display_name="Base URL",
             info="Endpoint of the Ollama API. Defaults to http://localhost:11434 .",
             value="http://localhost:11434",
->>>>>>> f24a064b
             real_time_refresh=True,
         ),
         DropdownInput(
@@ -224,7 +217,8 @@
         # Check if URL contains /v1 suffix (OpenAI-compatible mode)
         if transformed_base_url and transformed_base_url.rstrip("/").endswith("/v1"):
             # Strip /v1 suffix and log warning
-            transformed_base_url = transformed_base_url.rstrip("/").removesuffix("/v1")
+            transformed_base_url = transformed_base_url.rstrip(
+                "/").removesuffix("/v1")
             logger.warning(
                 "Detected '/v1' suffix in base URL. The Ollama component uses the native Ollama API, "
                 "not the OpenAI-compatible API. The '/v1' suffix has been automatically removed. "
@@ -312,15 +306,6 @@
                 build_config["model_name"]["options"] = await self.get_models(
                     self.base_url, tool_model_enabled=tool_model_enabled
                 )
-<<<<<<< HEAD
-            elif await self.is_valid_ollama_url(build_config["base_url"].get("value", "")):
-                tool_model_enabled = build_config["tool_model_enabled"].get(
-                    "value", False) or self.tool_model_enabled
-                build_config["model_name"]["options"] = await self.get_models(
-                    build_config["base_url"].get("value", ""), tool_model_enabled=tool_model_enabled
-                )
-=======
->>>>>>> f24a064b
             else:
                 build_config["model_name"]["options"] = []
         if field_name == "keep_alive_flag":
