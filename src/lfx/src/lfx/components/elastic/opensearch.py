from __future__ import annotations

import i18n
import json
import uuid
from typing import Any

from opensearchpy import OpenSearch, helpers

from lfx.base.vectorstores.model import LCVectorStoreComponent, check_cached_vector_store
from lfx.base.vectorstores.vector_store_connection_decorator import vector_store_connection
from lfx.io import BoolInput, DropdownInput, HandleInput, IntInput, MultilineInput, SecretStrInput, StrInput, TableInput
from lfx.log import logger
from lfx.schema.data import Data


@vector_store_connection
class OpenSearchVectorStoreComponent(LCVectorStoreComponent):
    """OpenSearch Vector Store Component with Hybrid Search Capabilities.

    This component provides vector storage and retrieval using OpenSearch, combining semantic
    similarity search (KNN) with keyword-based search for optimal results. It supports document
    ingestion, vector embeddings, and advanced filtering with authentication options.

    Features:
    - Vector storage with configurable engines (jvector, nmslib, faiss, lucene)
    - Hybrid search combining KNN vector similarity and keyword matching
    - Flexible authentication (Basic auth, JWT tokens)
    - Advanced filtering and aggregations
    - Metadata injection during document ingestion
    """

    display_name: str = "OpenSearch"
    icon: str = "OpenSearch"
    description: str = i18n.t('components.elastic.opensearch.description')

    # Keys we consider baseline
    default_keys: list[str] = [
        "opensearch_url",
        "index_name",
        *[i.name for i in LCVectorStoreComponent.inputs],
        "embedding",
        "vector_field",
        "number_of_results",
        "auth_mode",
        "username",
        "password",
        "jwt_token",
        "jwt_header",
        "bearer_prefix",
        "use_ssl",
        "verify_certs",
        "filter_expression",
        "engine",
        "space_type",
        "ef_construction",
        "m",
        "docs_metadata",
    ]

    inputs = [
        TableInput(
            trigger_text=i18n.t(
                'components.inputs.input_mixin.open_table'),
            name="docs_metadata",
            display_name=i18n.t(
                'components.elastic.opensearch.docs_metadata.display_name'),
            info=i18n.t('components.elastic.opensearch.docs_metadata.info'),
            table_schema=[
                {
                    "name": "key",
                    "display_name": i18n.t('components.elastic.opensearch.docs_metadata.schema.key'),
                    "type": "str",
                    "description": i18n.t('components.elastic.opensearch.docs_metadata.schema.key_desc'),
                },
                {
                    "name": "value",
                    "display_name": i18n.t('components.elastic.opensearch.docs_metadata.schema.value'),
                    "type": "str",
                    "description": i18n.t('components.elastic.opensearch.docs_metadata.schema.value_desc'),
                },
            ],
            value=[],
            input_types=["Data"],
        ),
        StrInput(
            name="opensearch_url",
            display_name=i18n.t(
                'components.elastic.opensearch.opensearch_url.display_name'),
            value="http://localhost:9200",
            info=i18n.t('components.elastic.opensearch.opensearch_url.info'),
        ),
        StrInput(
            name="index_name",
            display_name=i18n.t(
                'components.elastic.opensearch.index_name.display_name'),
            value="langflow",
            info=i18n.t('components.elastic.opensearch.index_name.info'),
        ),
        DropdownInput(
            name="engine",
            display_name=i18n.t(
                'components.elastic.opensearch.engine.display_name'),
            options=["jvector", "nmslib", "faiss", "lucene"],
            value="jvector",
            info=i18n.t('components.elastic.opensearch.engine.info'),
            advanced=True,
        ),
        DropdownInput(
            name="space_type",
            display_name=i18n.t(
                'components.elastic.opensearch.space_type.display_name'),
            options=["l2", "l1", "cosinesimil", "linf", "innerproduct"],
            value="l2",
            info=i18n.t('components.elastic.opensearch.space_type.info'),
            advanced=True,
        ),
        IntInput(
            name="ef_construction",
            display_name=i18n.t(
                'components.elastic.opensearch.ef_construction.display_name'),
            value=512,
            info=i18n.t('components.elastic.opensearch.ef_construction.info'),
            advanced=True,
        ),
        IntInput(
            name="m",
            display_name=i18n.t(
                'components.elastic.opensearch.m.display_name'),
            value=16,
            info=i18n.t('components.elastic.opensearch.m.info'),
            advanced=True,
        ),
        *LCVectorStoreComponent.inputs,
        HandleInput(
            name="embedding",
            display_name=i18n.t(
                'components.elastic.opensearch.embedding.display_name'),
            input_types=["Embeddings"]
        ),
        StrInput(
            name="vector_field",
            display_name=i18n.t(
                'components.elastic.opensearch.vector_field.display_name'),
            value="chunk_embedding",
            advanced=True,
            info=i18n.t('components.elastic.opensearch.vector_field.info'),
        ),
        IntInput(
            name="number_of_results",
            display_name=i18n.t(
                'components.elastic.opensearch.number_of_results.display_name'),
            value=10,
            advanced=True,
            info=i18n.t(
                'components.elastic.opensearch.number_of_results.info'),
        ),
        MultilineInput(
            name="filter_expression",
            display_name=i18n.t(
                'components.elastic.opensearch.filter_expression.display_name'),
            value="",
            info=i18n.t(
                'components.elastic.opensearch.filter_expression.info'),
        ),
        DropdownInput(
            name="auth_mode",
            display_name=i18n.t(
                'components.elastic.opensearch.auth_mode.display_name'),
            value="basic",
            options=["basic", "jwt"],
            info=i18n.t('components.elastic.opensearch.auth_mode.info'),
            real_time_refresh=True,
            advanced=False,
        ),
        StrInput(
            name="username",
            display_name=i18n.t(
                'components.elastic.opensearch.username.display_name'),
            value="admin",
            show=False,
        ),
        SecretStrInput(
            name="password",
            display_name=i18n.t(
                'components.elastic.opensearch.password.display_name'),
            value="admin",
            show=False,
        ),
        SecretStrInput(
            name="jwt_token",
            display_name=i18n.t(
                'components.elastic.opensearch.jwt_token.display_name'),
            value="JWT",
            load_from_db=False,
            show=True,
            info=i18n.t('components.elastic.opensearch.jwt_token.info'),
        ),
        StrInput(
            name="jwt_header",
            display_name=i18n.t(
                'components.elastic.opensearch.jwt_header.display_name'),
            value="Authorization",
            show=False,
            advanced=True,
        ),
        BoolInput(
            name="bearer_prefix",
            display_name=i18n.t(
                'components.elastic.opensearch.bearer_prefix.display_name'),
            value=True,
            show=False,
            advanced=True,
        ),
        BoolInput(
            name="use_ssl",
            display_name=i18n.t(
                'components.elastic.opensearch.use_ssl.display_name'),
            value=True,
            advanced=True,
            info=i18n.t('components.elastic.opensearch.use_ssl.info'),
        ),
        BoolInput(
            name="verify_certs",
            display_name=i18n.t(
                'components.elastic.opensearch.verify_certs.display_name'),
            value=False,
            advanced=True,
            info=i18n.t('components.elastic.opensearch.verify_certs.info'),
        ),
    ]

    def _default_text_mapping(
        self,
        dim: int,
        engine: str = "jvector",
        space_type: str = "l2",
        ef_search: int = 512,
        ef_construction: int = 100,
        m: int = 16,
        vector_field: str = "vector_field",
    ) -> dict[str, Any]:
        """Create the default OpenSearch index mapping for vector search."""
        logger.debug(i18n.t('components.elastic.opensearch.logs.creating_index_mapping',
                            dim=dim, engine=engine, space_type=space_type))
        return {
            "settings": {"index": {"knn": True, "knn.algo_param.ef_search": ef_search}},
            "mappings": {
                "properties": {
                    vector_field: {
                        "type": "knn_vector",
                        "dimension": dim,
                        "method": {
                            "name": "disk_ann",
                            "space_type": space_type,
                            "engine": engine,
                            "parameters": {"ef_construction": ef_construction, "m": m},
                        },
                    }
                }
            },
        }

    def _validate_aoss_with_engines(self, *, is_aoss: bool, engine: str) -> None:
        """Validate engine compatibility with Amazon OpenSearch Serverless."""
        if is_aoss and engine not in {"nmslib", "faiss"}:
            error_msg = i18n.t(
                'components.elastic.opensearch.errors.aoss_engine_incompatible')
            logger.error(error_msg)
            raise ValueError(error_msg)

    def _is_aoss_enabled(self, http_auth: Any) -> bool:
        """Determine if Amazon OpenSearch Serverless is being used."""
        is_aoss = http_auth is not None and hasattr(
            http_auth, "service") and http_auth.service == "aoss"
        if is_aoss:
            logger.debug(
                i18n.t('components.elastic.opensearch.logs.aoss_detected'))
        return is_aoss

    def _bulk_ingest_embeddings(
        self,
        client: OpenSearch,
        index_name: str,
        embeddings: list[list[float]],
        texts: list[str],
        metadatas: list[dict] | None = None,
        ids: list[str] | None = None,
        vector_field: str = "vector_field",
        text_field: str = "text",
        mapping: dict | None = None,
        max_chunk_bytes: int | None = 1 * 1024 * 1024,
        *,
        is_aoss: bool = False,
    ) -> list[str]:
        """Efficiently ingest multiple documents with embeddings into OpenSearch."""
        if not mapping:
            mapping = {}

        logger.info(i18n.t('components.elastic.opensearch.logs.preparing_bulk_ingest',
                           count=len(texts)))

        requests = []
        return_ids = []

        for i, text in enumerate(texts):
            metadata = metadatas[i] if metadatas else {}
            _id = ids[i] if ids else str(uuid.uuid4())
            request = {
                "_op_type": "index",
                "_index": index_name,
                vector_field: embeddings[i],
                text_field: text,
                **metadata,
            }
            if is_aoss:
                request["id"] = _id
            else:
                request["_id"] = _id
            requests.append(request)
            return_ids.append(_id)

        if metadatas:
            logger.debug(i18n.t('components.elastic.opensearch.logs.sample_metadata',
                                metadata=str(metadatas[0] if metadatas else {})))
            self.log(f"Sample metadata: {metadatas[0] if metadatas else {}}")

        helpers.bulk(client, requests, max_chunk_bytes=max_chunk_bytes)
        logger.info(i18n.t('components.elastic.opensearch.logs.bulk_ingest_completed',
                           count=len(return_ids)))
        return return_ids

    def _build_auth_kwargs(self) -> dict[str, Any]:
        """Build authentication configuration for OpenSearch client."""
        mode = (self.auth_mode or "basic").strip().lower()
        logger.debug(i18n.t('components.elastic.opensearch.logs.building_auth',
                            mode=mode))

        if mode == "jwt":
            token = (self.jwt_token or "").strip()
            if not token:
                error_msg = i18n.t(
                    'components.elastic.opensearch.errors.jwt_token_missing')
                logger.error(error_msg)
                raise ValueError(error_msg)
            header_name = (self.jwt_header or "Authorization").strip()
            header_value = f"Bearer {token}" if self.bearer_prefix else token
            logger.debug(
                i18n.t('components.elastic.opensearch.logs.jwt_auth_configured'))
            return {"headers": {header_name: header_value}}

        user = (self.username or "").strip()
        pwd = (self.password or "").strip()
        if not user or not pwd:
            error_msg = i18n.t(
                'components.elastic.opensearch.errors.basic_auth_missing')
            logger.error(error_msg)
            raise ValueError(error_msg)
        logger.debug(
            i18n.t('components.elastic.opensearch.logs.basic_auth_configured'))
        return {"http_auth": (user, pwd)}

    def build_client(self) -> OpenSearch:
        """Create and configure an OpenSearch client instance."""
        logger.info(i18n.t('components.elastic.opensearch.logs.building_client',
                           url=self.opensearch_url))
        auth_kwargs = self._build_auth_kwargs()
        client = OpenSearch(
            hosts=[self.opensearch_url],
            use_ssl=self.use_ssl,
            verify_certs=self.verify_certs,
            ssl_assert_hostname=False,
            ssl_show_warn=False,
            **auth_kwargs,
        )
        logger.info(i18n.t('components.elastic.opensearch.logs.client_created'))
        return client

    @check_cached_vector_store
    def build_vector_store(self) -> OpenSearch:
        logger.info(
            i18n.t('components.elastic.opensearch.logs.building_vector_store'))
        self.log(self.ingest_data)
        client = self.build_client()
        self._add_documents_to_vector_store(client=client)
        return client

    def _add_documents_to_vector_store(self, client: OpenSearch) -> None:
        """Process and ingest documents into the OpenSearch vector store."""
        self.ingest_data = self._prepare_ingest_data()

        docs = self.ingest_data or []
        if not docs:
            log_msg = i18n.t(
                'components.elastic.opensearch.logs.no_documents_to_ingest')
            logger.info(log_msg)
            self.log(log_msg)
            return

        logger.info(i18n.t('components.elastic.opensearch.logs.processing_documents',
                           count=len(docs)))

        # Extract texts and metadata from documents
        texts = []
        metadatas = []
        additional_metadata = {}
        if hasattr(self, "docs_metadata") and self.docs_metadata:
<<<<<<< HEAD
            for item in self.docs_metadata:
                if isinstance(item, dict) and "key" in item and "value" in item:
                    additional_metadata[item["key"]] = item["value"]
            logger.debug(i18n.t('components.elastic.opensearch.logs.additional_metadata',
                                count=len(additional_metadata)))

=======
            logger.debug(f"[LF] Docs metadata {self.docs_metadata}")
            if isinstance(self.docs_metadata[-1], Data):
                logger.debug(f"[LF] Docs metadata is a Data object {self.docs_metadata}")
                self.docs_metadata = self.docs_metadata[-1].data
                logger.debug(f"[LF] Docs metadata is a Data object {self.docs_metadata}")
                additional_metadata.update(self.docs_metadata)
            else:
                for item in self.docs_metadata:
                    if isinstance(item, dict) and "key" in item and "value" in item:
                        additional_metadata[item["key"]] = item["value"]
        # Replace string "None" values with actual None
        for key, value in additional_metadata.items():
            if value == "None":
                additional_metadata[key] = None
        logger.debug(f"[LF] Additional metadata {additional_metadata}")
>>>>>>> f24a064b
        for doc_obj in docs:
            data_copy = json.loads(doc_obj.model_dump_json())
            text = data_copy.pop(doc_obj.text_key, doc_obj.default_value)
            texts.append(text)
            data_copy.update(additional_metadata)
            metadatas.append(data_copy)

        self.log(metadatas)

        if not self.embedding:
            error_msg = i18n.t(
                'components.elastic.opensearch.errors.embedding_required')
            logger.error(error_msg)
            raise ValueError(error_msg)

        logger.info(i18n.t('components.elastic.opensearch.logs.generating_embeddings',
                           count=len(texts)))
        vectors = self.embedding.embed_documents(texts)

        if not vectors:
            log_msg = i18n.t(
                'components.elastic.opensearch.logs.no_vectors_generated')
            logger.warning(log_msg)
            self.log(log_msg)
            return

        dim = len(vectors[0]) if vectors else 768
        logger.debug(i18n.t('components.elastic.opensearch.logs.vector_dimension',
                            dim=dim))

        auth_kwargs = self._build_auth_kwargs()
        is_aoss = self._is_aoss_enabled(auth_kwargs.get("http_auth"))

        engine = getattr(self, "engine", "jvector")
        self._validate_aoss_with_engines(is_aoss=is_aoss, engine=engine)

        space_type = getattr(self, "space_type", "l2")
        ef_construction = getattr(self, "ef_construction", 512)
        m = getattr(self, "m", 16)

        mapping = self._default_text_mapping(
            dim=dim,
            engine=engine,
            space_type=space_type,
            ef_construction=ef_construction,
            m=m,
            vector_field=self.vector_field,
        )

        log_msg = i18n.t('components.elastic.opensearch.logs.indexing_documents',
                         count=len(texts),
                         index=self.index_name)
        logger.info(log_msg)
        self.log(log_msg)

        return_ids = self._bulk_ingest_embeddings(
            client=client,
            index_name=self.index_name,
            embeddings=vectors,
            texts=texts,
            metadatas=metadatas,
            vector_field=self.vector_field,
            text_field="text",
            mapping=mapping,
            is_aoss=is_aoss,
        )
        self.log(metadatas)

        success_msg = i18n.t('components.elastic.opensearch.logs.successfully_indexed',
                             count=len(return_ids))
        logger.info(success_msg)
        self.log(success_msg)

    def _is_placeholder_term(self, term_obj: dict) -> bool:
        return any(v == "__IMPOSSIBLE_VALUE__" for v in term_obj.values())

    def _coerce_filter_clauses(self, filter_obj: dict | None) -> list[dict]:
        """Convert filter expressions into OpenSearch-compatible filter clauses."""
        if not filter_obj:
            return []

        if isinstance(filter_obj, str):
            try:
                filter_obj = json.loads(filter_obj)
                logger.debug(
                    i18n.t('components.elastic.opensearch.logs.filter_parsed'))
            except json.JSONDecodeError:
                logger.warning(
                    i18n.t('components.elastic.opensearch.logs.invalid_filter_json'))
                return []

        # Case A: explicit filters
        if "filter" in filter_obj:
            raw = filter_obj["filter"]
            if isinstance(raw, dict):
                raw = [raw]
            explicit_clauses: list[dict] = []
            for f in raw or []:
                if "term" in f and isinstance(f["term"], dict) and not self._is_placeholder_term(f["term"]):
                    explicit_clauses.append(f)
                elif "terms" in f and isinstance(f["terms"], dict):
                    field, vals = next(iter(f["terms"].items()))
                    if isinstance(vals, list) and len(vals) > 0:
                        explicit_clauses.append(f)
            logger.debug(i18n.t('components.elastic.opensearch.logs.explicit_filters',
                                count=len(explicit_clauses)))
            return explicit_clauses

        # Case B: context-style mapping
        field_mapping = {
            "data_sources": "filename",
            "document_types": "mimetype",
            "owners": "owner",
        }
        context_clauses: list[dict] = []
        for k, values in filter_obj.items():
            if not isinstance(values, list):
                continue
            field = field_mapping.get(k, k)
            if len(values) == 0:
                context_clauses.append(
                    {"term": {field: "__IMPOSSIBLE_VALUE__"}})
            elif len(values) == 1:
                if values[0] != "__IMPOSSIBLE_VALUE__":
                    context_clauses.append({"term": {field: values[0]}})
            else:
                context_clauses.append({"terms": {field: values}})
        logger.debug(i18n.t('components.elastic.opensearch.logs.context_filters',
                            count=len(context_clauses)))
        return context_clauses

    def search(self, query: str | None = None) -> list[dict[str, Any]]:
        """Perform hybrid search combining vector similarity and keyword matching."""
        logger.info(
            i18n.t('components.elastic.opensearch.logs.starting_hybrid_search'))
        logger.info(self.ingest_data)

        client = self.build_client()
        q = (query or "").strip()

        logger.debug(i18n.t('components.elastic.opensearch.logs.search_query',
                            query=q[:100] + ("..." if len(q) > 100 else "")))

        filter_obj = None
        if getattr(self, "filter_expression", "") and self.filter_expression.strip():
            try:
                filter_obj = json.loads(self.filter_expression)
                logger.debug(
                    i18n.t('components.elastic.opensearch.logs.filter_expression_parsed'))
            except json.JSONDecodeError as e:
                error_msg = i18n.t('components.elastic.opensearch.errors.invalid_filter_json',
                                   error=str(e))
                logger.error(error_msg)
                raise ValueError(error_msg) from e

        if not self.embedding:
            error_msg = i18n.t(
                'components.elastic.opensearch.errors.embedding_required_for_search')
            logger.error(error_msg)
            raise ValueError(error_msg)

        logger.debug(
            i18n.t('components.elastic.opensearch.logs.embedding_query'))
        vec = self.embedding.embed_query(q)

        filter_clauses = self._coerce_filter_clauses(filter_obj)

        limit = (filter_obj or {}).get("limit", self.number_of_results)
        score_threshold = (filter_obj or {}).get("score_threshold", 0)

        logger.debug(i18n.t('components.elastic.opensearch.logs.search_params',
                            limit=limit,
                            threshold=score_threshold,
                            filters=len(filter_clauses)))

        body = {
            "query": {
                "bool": {
                    "should": [
                        {
                            "knn": {
                                self.vector_field: {
                                    "vector": vec,
                                    "k": 10,
                                    "boost": 0.7,
                                }
                            }
                        },
                        {
                            "multi_match": {
                                "query": q,
                                "fields": ["text^2", "filename^1.5"],
                                "type": "best_fields",
                                "fuzziness": "AUTO",
                                "boost": 0.3,
                            }
                        },
                    ],
                    "minimum_should_match": 1,
                }
            },
            "aggs": {
                "data_sources": {"terms": {"field": "filename", "size": 20}},
                "document_types": {"terms": {"field": "mimetype", "size": 10}},
                "owners": {"terms": {"field": "owner", "size": 10}},
            },
            "_source": [
                "filename",
                "mimetype",
                "page",
                "text",
                "source_url",
                "owner",
                "allowed_users",
                "allowed_groups",
            ],
            "size": limit,
        }
        if filter_clauses:
            body["query"]["bool"]["filter"] = filter_clauses

        if isinstance(score_threshold, (int, float)) and score_threshold > 0:
            body["min_score"] = score_threshold

        logger.debug(
            i18n.t('components.elastic.opensearch.logs.executing_search'))
        resp = client.search(index=self.index_name, body=body)
        hits = resp.get("hits", {}).get("hits", [])

        logger.info(i18n.t('components.elastic.opensearch.logs.search_completed',
                           count=len(hits)))

        return [
            {
                "page_content": hit["_source"].get("text", ""),
                "metadata": {k: v for k, v in hit["_source"].items() if k != "text"},
                "score": hit.get("_score"),
            }
            for hit in hits
        ]

    def search_documents(self) -> list[Data]:
        """Search documents and return results as Data objects."""
        try:
            logger.info(
                i18n.t('components.elastic.opensearch.logs.searching_documents'))
            raw = self.search(self.search_query or "")
            results = [Data(text=hit["page_content"], **hit["metadata"])
                       for hit in raw]
            logger.info(i18n.t('components.elastic.opensearch.logs.documents_found',
                               count=len(results)))
            self.log(self.ingest_data)
            return results
        except Exception as e:
            error_msg = i18n.t('components.elastic.opensearch.errors.search_documents_failed',
                               error=str(e))
            logger.exception(error_msg)
            self.log(error_msg)
            raise

    async def update_build_config(self, build_config: dict, field_value: str, field_name: str | None = None) -> dict:
        """Dynamically update component configuration based on field changes."""
        try:
            if field_name == "auth_mode":
                mode = (field_value or "basic").strip().lower()
                is_basic = mode == "basic"
                is_jwt = mode == "jwt"

                logger.debug(i18n.t('components.elastic.opensearch.logs.auth_mode_changed',
                                    mode=mode))

                build_config["username"]["show"] = is_basic
                build_config["password"]["show"] = is_basic

                build_config["jwt_token"]["show"] = is_jwt
                build_config["jwt_header"]["show"] = is_jwt
                build_config["bearer_prefix"]["show"] = is_jwt

                build_config["username"]["required"] = is_basic
                build_config["password"]["required"] = is_basic

                build_config["jwt_token"]["required"] = is_jwt
                build_config["jwt_header"]["required"] = is_jwt
                build_config["bearer_prefix"]["required"] = False

                if is_basic:
                    build_config["jwt_token"]["value"] = ""

                return build_config

        except (KeyError, ValueError) as e:
            error_msg = i18n.t('components.elastic.opensearch.errors.update_config_failed',
                               error=str(e))
            logger.error(error_msg)
            self.log(error_msg)

        return build_config<|MERGE_RESOLUTION|>--- conflicted
+++ resolved
@@ -405,19 +405,13 @@
         metadatas = []
         additional_metadata = {}
         if hasattr(self, "docs_metadata") and self.docs_metadata:
-<<<<<<< HEAD
-            for item in self.docs_metadata:
-                if isinstance(item, dict) and "key" in item and "value" in item:
-                    additional_metadata[item["key"]] = item["value"]
-            logger.debug(i18n.t('components.elastic.opensearch.logs.additional_metadata',
-                                count=len(additional_metadata)))
-
-=======
             logger.debug(f"[LF] Docs metadata {self.docs_metadata}")
             if isinstance(self.docs_metadata[-1], Data):
-                logger.debug(f"[LF] Docs metadata is a Data object {self.docs_metadata}")
+                logger.debug(
+                    f"[LF] Docs metadata is a Data object {self.docs_metadata}")
                 self.docs_metadata = self.docs_metadata[-1].data
-                logger.debug(f"[LF] Docs metadata is a Data object {self.docs_metadata}")
+                logger.debug(
+                    f"[LF] Docs metadata is a Data object {self.docs_metadata}")
                 additional_metadata.update(self.docs_metadata)
             else:
                 for item in self.docs_metadata:
@@ -428,7 +422,6 @@
             if value == "None":
                 additional_metadata[key] = None
         logger.debug(f"[LF] Additional metadata {additional_metadata}")
->>>>>>> f24a064b
         for doc_obj in docs:
             data_copy = json.loads(doc_obj.model_dump_json())
             text = data_copy.pop(doc_obj.text_key, doc_obj.default_value)
