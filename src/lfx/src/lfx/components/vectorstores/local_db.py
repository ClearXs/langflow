import i18n
from copy import deepcopy
from pathlib import Path

from langchain_chroma import Chroma
from typing_extensions import override

from lfx.base.vectorstores.model import LCVectorStoreComponent, check_cached_vector_store
from lfx.base.vectorstores.utils import chroma_collection_to_data
from lfx.inputs.inputs import MultilineInput
from lfx.io import BoolInput, DropdownInput, HandleInput, IntInput, MessageTextInput, TabInput
from lfx.log.logger import logger
from lfx.schema.data import Data
from lfx.schema.dataframe import DataFrame
from lfx.template.field.base import Output


class LocalDBComponent(LCVectorStoreComponent):
    """Chroma Vector Store with search capabilities."""

    display_name: str = i18n.t('components.vectorstores.local_db.display_name')
    description: str = i18n.t('components.vectorstores.local_db.description')
    name = "LocalDB"
    icon = "database"
    legacy = True
<<<<<<< HEAD
    replacement = ["knowledgebases.KnowledgeRetrieval",
                   "knowledgebases.KnowledgeIngestion"]
=======
>>>>>>> f24a064b

    inputs = [
        TabInput(
            name="mode",
            display_name=i18n.t(
                'components.vectorstores.local_db.mode.display_name'),
            options=["Ingest", "Retrieve"],
            info=i18n.t('components.vectorstores.local_db.mode.info'),
            value="Ingest",
            real_time_refresh=True,
            show=True,
        ),
        MessageTextInput(
            name="collection_name",
            display_name=i18n.t(
                'components.vectorstores.local_db.collection_name.display_name'),
            value="langflow",
            required=True,
        ),
        MessageTextInput(
            name="persist_directory",
            display_name=i18n.t(
                'components.vectorstores.local_db.persist_directory.display_name'),
            info=i18n.t(
                'components.vectorstores.local_db.persist_directory.info'),
            advanced=True,
        ),
        DropdownInput(
            name="existing_collections",
            display_name=i18n.t(
                'components.vectorstores.local_db.existing_collections.display_name'),
            options=[],  # Will be populated dynamically
            info=i18n.t(
                'components.vectorstores.local_db.existing_collections.info'),
            show=False,
            combobox=True,
        ),
        HandleInput(
            name="embedding",
            display_name=i18n.t(
                'components.vectorstores.local_db.embedding.display_name'),
            required=True,
            input_types=["Embeddings"]
        ),
        BoolInput(
            name="allow_duplicates",
            display_name=i18n.t(
                'components.vectorstores.local_db.allow_duplicates.display_name'),
            advanced=True,
            info=i18n.t(
                'components.vectorstores.local_db.allow_duplicates.info'),
        ),
        DropdownInput(
            name="search_type",
            display_name=i18n.t(
                'components.vectorstores.local_db.search_type.display_name'),
            options=["Similarity", "MMR"],
            value="Similarity",
            advanced=True,
        ),
        HandleInput(
            name="ingest_data",
            display_name=i18n.t(
                'components.vectorstores.local_db.ingest_data.display_name'),
            input_types=["Data", "DataFrame"],
            is_list=True,
            info=i18n.t('components.vectorstores.local_db.ingest_data.info'),
            show=True,
        ),
        MultilineInput(
            name="search_query",
            display_name=i18n.t(
                'components.vectorstores.local_db.search_query.display_name'),
            tool_mode=True,
            info=i18n.t('components.vectorstores.local_db.search_query.info'),
            show=False,
        ),
        IntInput(
            name="number_of_results",
            display_name=i18n.t(
                'components.vectorstores.local_db.number_of_results.display_name'),
            info=i18n.t(
                'components.vectorstores.local_db.number_of_results.info'),
            advanced=True,
            value=10,
        ),
        IntInput(
            name="limit",
            display_name=i18n.t(
                'components.vectorstores.local_db.limit.display_name'),
            advanced=True,
            info=i18n.t('components.vectorstores.local_db.limit.info'),
        ),
    ]
    outputs = [
        Output(display_name=i18n.t('components.vectorstores.local_db.outputs.dataframe'),
               name="dataframe", method="perform_search"),
    ]

    def get_vector_store_directory(self, base_dir: str | Path) -> Path:
        """Get the full directory path for a collection."""
        # Ensure base_dir is a Path object
        base_dir = Path(base_dir)
        # Create the full path: base_dir/vector_stores/collection_name
        full_path = base_dir / "vector_stores" / self.collection_name
        # Create the directory if it doesn't exist
        full_path.mkdir(parents=True, exist_ok=True)
        return full_path

    def get_default_persist_dir(self) -> str:
        """Get the default persist directory from cache."""
        from lfx.services.cache.utils import CACHE_DIR

        return str(self.get_vector_store_directory(CACHE_DIR))

    def list_existing_collections(self) -> list[str]:
        """List existing vector store collections from the persist directory."""
        from lfx.services.cache.utils import CACHE_DIR

        # Get the base directory (either custom or cache)
        base_dir = Path(
            self.persist_directory) if self.persist_directory else Path(CACHE_DIR)
        # Get the vector_stores subdirectory
        vector_stores_dir = base_dir / "vector_stores"
        if not vector_stores_dir.exists():
            return []

        return [d.name for d in vector_stores_dir.iterdir() if d.is_dir()]

    def update_build_config(self, build_config: dict, field_value: str, field_name: str | None = None) -> dict:
        """Update the build configuration when the mode changes."""
        if field_name == "mode":
            # Hide all dynamic fields by default
            dynamic_fields = [
                "ingest_data",
                "search_query",
                "search_type",
                "number_of_results",
                "existing_collections",
                "collection_name",
                "embedding",
                "allow_duplicates",
                "limit",
            ]
            for field in dynamic_fields:
                if field in build_config:
                    build_config[field]["show"] = False

            # Show/hide fields based on selected mode
            if field_value == "Ingest":
                if "ingest_data" in build_config:
                    build_config["ingest_data"]["show"] = True
                if "collection_name" in build_config:
                    build_config["collection_name"]["show"] = True
                    build_config["collection_name"]["display_name"] = i18n.t(
                        'components.vectorstores.local_db.collection_name.display_name_ingest')
                if "persist" in build_config:
                    build_config["persist"]["show"] = True
                if "persist_directory" in build_config:
                    build_config["persist_directory"]["show"] = True
                if "embedding" in build_config:
                    build_config["embedding"]["show"] = True
                if "allow_duplicates" in build_config:
                    build_config["allow_duplicates"]["show"] = True
                if "limit" in build_config:
                    build_config["limit"]["show"] = True
            elif field_value == "Retrieve":
                if "persist" in build_config:
                    build_config["persist"]["show"] = False
                build_config["search_query"]["show"] = True
                build_config["search_type"]["show"] = True
                build_config["number_of_results"]["show"] = True
                build_config["embedding"]["show"] = True
                build_config["collection_name"]["show"] = False
                # Show existing collections dropdown and update its options
                if "existing_collections" in build_config:
                    build_config["existing_collections"]["show"] = True
                    build_config["existing_collections"]["options"] = self.list_existing_collections(
                    )
                # Hide collection_name in Retrieve mode since we use existing_collections
        elif field_name == "existing_collections":
            # Update collection_name when an existing collection is selected
            if "collection_name" in build_config:
                build_config["collection_name"]["value"] = field_value

        return build_config

    @override
    @check_cached_vector_store
    def build_vector_store(self) -> Chroma:
        """Builds the Chroma object."""
        try:
            from langchain_chroma import Chroma
        except ImportError as e:
            msg = "Could not import Chroma integration package. Please install it with `pip install langchain-chroma`."
            raise ImportError(msg) from e
        # Chroma settings
        # chroma_settings = None
        if self.existing_collections:
            self.collection_name = self.existing_collections

        # Use user-provided directory or default cache directory
        if self.persist_directory:
            base_dir = self.resolve_path(self.persist_directory)
            persist_directory = str(self.get_vector_store_directory(base_dir))
            logger.debug(
                f"Using custom persist directory: {persist_directory}")
        else:
            persist_directory = self.get_default_persist_dir()
            logger.debug(
                f"Using default persist directory: {persist_directory}")

        chroma = Chroma(
            persist_directory=persist_directory,
            client=None,
            embedding_function=self.embedding,
            collection_name=self.collection_name,
        )

        self._add_documents_to_vector_store(chroma)
        self.status = chroma_collection_to_data(chroma.get(limit=self.limit))
        return chroma

    def _add_documents_to_vector_store(self, vector_store: "Chroma") -> None:
        """Adds documents to the Vector Store."""
        ingest_data: list | Data | DataFrame = self.ingest_data
        if not ingest_data:
            self.status = ""
            return

        # Convert DataFrame to Data if needed using parent's method
        ingest_data = self._prepare_ingest_data()

        stored_documents_without_id = []
        if self.allow_duplicates:
            stored_data = []
        else:
            stored_data = chroma_collection_to_data(
                vector_store.get(limit=self.limit))
            for value in deepcopy(stored_data):
                del value.id
                stored_documents_without_id.append(value)

        documents = []
        for _input in ingest_data or []:
            if isinstance(_input, Data):
                if _input not in stored_documents_without_id:
                    documents.append(_input.to_lc_document())
            else:
                msg = "Vector Store Inputs must be Data objects."
                raise TypeError(msg)

        if documents and self.embedding is not None:
            self.log(f"Adding {len(documents)} documents to the Vector Store.")
            vector_store.add_documents(documents)
        else:
            self.log("No documents to add to the Vector Store.")

    def perform_search(self) -> DataFrame:
        return DataFrame(self.search_documents())<|MERGE_RESOLUTION|>--- conflicted
+++ resolved
@@ -23,11 +23,6 @@
     name = "LocalDB"
     icon = "database"
     legacy = True
-<<<<<<< HEAD
-    replacement = ["knowledgebases.KnowledgeRetrieval",
-                   "knowledgebases.KnowledgeIngestion"]
-=======
->>>>>>> f24a064b
 
     inputs = [
         TabInput(
