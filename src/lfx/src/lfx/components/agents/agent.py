import json
import re
import i18n

from langchain_core.tools import StructuredTool, Tool
from pydantic import ValidationError

from lfx.base.agents.agent import LCToolsAgentComponent
from lfx.base.agents.events import ExceptionWithMessageError
from lfx.base.models.model_input_constants import (
    ALL_PROVIDER_FIELDS,
    MODEL_DYNAMIC_UPDATE_FIELDS,
    MODEL_PROVIDERS_DICT,
    MODEL_PROVIDERS_LIST,
    MODELS_METADATA,
)
from lfx.base.models.model_utils import get_model_name
from lfx.components.helpers.current_date import CurrentDateComponent
from lfx.components.helpers.memory import MemoryComponent
from lfx.components.langchain_utilities.tool_calling import ToolCallingAgentComponent
from lfx.custom.custom_component.component import get_component_toolkit
from lfx.custom.utils import update_component_build_config
from lfx.helpers.base_model import build_model_from_schema
from lfx.inputs.inputs import BoolInput
from lfx.io import DropdownInput, IntInput, MultilineInput, Output, TableInput
from lfx.log.logger import logger
from lfx.schema.data import Data
from lfx.schema.dotdict import dotdict
from lfx.schema.message import Message
from lfx.schema.table import EditMode


def set_advanced_true(component_input):
    component_input.advanced = True
    return component_input


class AgentComponent(ToolCallingAgentComponent):
    display_name: str = i18n.t('components.agents.agent.display_name')
    description: str = i18n.t('components.agents.agent.description')
    documentation: str = "https://docs.langflow.org/agents"
    icon = "bot"
    beta = False
    name = "Agent"

    memory_inputs = [set_advanced_true(component_input)
                     for component_input in MemoryComponent().inputs]

    # Filter out json_mode from OpenAI inputs since we handle structured output differently
    if "OpenAI" in MODEL_PROVIDERS_DICT:
        openai_inputs_filtered = [
            input_field
            for input_field in MODEL_PROVIDERS_DICT["OpenAI"]["inputs"]
            if not (hasattr(input_field, "name") and input_field.name == "json_mode")
        ]
    else:
        openai_inputs_filtered = []

    inputs = [
        DropdownInput(
            name="agent_llm",
            display_name=i18n.t(
                'components.agents.agent.agent_llm.display_name'),
            info=i18n.t('components.agents.agent.agent_llm.info'),
            options=[*MODEL_PROVIDERS_LIST],
            value="OpenAI",
            real_time_refresh=True,
            refresh_button=False,
            input_types=[],
<<<<<<< HEAD
            options_metadata=[MODELS_METADATA[key]
                              for key in MODEL_PROVIDERS_LIST if key in MODELS_METADATA]
            + [{"icon": "brain"}],
=======
            options_metadata=[MODELS_METADATA[key] for key in MODEL_PROVIDERS_LIST if key in MODELS_METADATA],
>>>>>>> f24a064b
            external_options={
                "fields": {
                    "data": {
                        "node": {
                            "name": "connect_other_models",
                            "display_name": i18n.t('components.agents.agent.connect_other_models.display_name'),
                            "icon": "CornerDownLeft",
                        }
                    }
                },
            },
        ),
        *openai_inputs_filtered,
        MultilineInput(
            name="system_prompt",
            display_name=i18n.t(
                'components.agents.agent.system_prompt.display_name'),
            info=i18n.t('components.agents.agent.system_prompt.info'),
            value=i18n.t(
                'components.agents.agent.system_prompt.default_value'),
            advanced=False,
        ),
        IntInput(
            name="n_messages",
            display_name=i18n.t(
                'components.agents.agent.n_messages.display_name'),
            value=100,
            info=i18n.t('components.agents.agent.n_messages.info'),
            advanced=True,
            show=True,
        ),
        MultilineInput(
            name="format_instructions",
            display_name=i18n.t(
                'components.agents.agent.format_instructions.display_name'),
            info=i18n.t('components.agents.agent.format_instructions.info'),
            value=i18n.t(
                'components.agents.agent.format_instructions.default_value'),
            advanced=True,
        ),
        TableInput(
            name="output_schema",
            display_name=i18n.t(
                'components.agents.agent.output_schema.display_name'),
            info=i18n.t('components.agents.agent.output_schema.info'),
            advanced=True,
            required=False,
            value=[],
            table_schema=[
                {
                    "name": "name",
                    "display_name": i18n.t('components.agents.agent.table_schema.name.display_name'),
                    "type": "str",
                    "description": i18n.t('components.agents.agent.table_schema.name.description'),
                    "default": "field",
                    "edit_mode": EditMode.INLINE,
                },
                {
                    "name": "description",
                    "display_name": i18n.t('components.agents.agent.table_schema.description.display_name'),
                    "type": "str",
                    "description": i18n.t('components.agents.agent.table_schema.description.description'),
                    "default": i18n.t('components.agents.agent.table_schema.description.default'),
                    "edit_mode": EditMode.POPOVER,
                },
                {
                    "name": "type",
                    "display_name": i18n.t('components.agents.agent.table_schema.type.display_name'),
                    "type": "str",
                    "edit_mode": EditMode.INLINE,
                    "description": i18n.t('components.agents.agent.table_schema.type.description'),
                    "options": ["str", "int", "float", "bool", "dict"],
                    "default": "str",
                },
                {
                    "name": "multiple",
                    "display_name": i18n.t('components.agents.agent.table_schema.multiple.display_name'),
                    "type": "boolean",
                    "description": i18n.t('components.agents.agent.table_schema.multiple.description'),
                    "default": "False",
                    "edit_mode": EditMode.INLINE,
                },
            ],
        ),
        *LCToolsAgentComponent._base_inputs,
        # removed memory inputs from agent component
        # *memory_inputs,
        BoolInput(
            name="add_current_date_tool",
            display_name=i18n.t(
                'components.agents.agent.add_current_date_tool.display_name'),
            advanced=True,
            info=i18n.t('components.agents.agent.add_current_date_tool.info'),
            value=True,
        ),
    ]
    outputs = [
        Output(name="response", display_name=i18n.t(
            'components.agents.agent.outputs.response.display_name'), method="message_response"),
    ]

    async def get_agent_requirements(self):
        """Get the agent requirements for the agent."""
        try:
            llm_model, display_name = await self.get_llm()
            if llm_model is None:
                error_msg = i18n.t(
                    'components.agents.agent.errors.no_language_model')
                raise ValueError(error_msg)

            self.model_name = get_model_name(
                llm_model, display_name=display_name)

            # Get memory data
            self.chat_history = await self.get_memory_data()
            if isinstance(self.chat_history, Message):
                self.chat_history = [self.chat_history]

            # Add current date tool if enabled
            if self.add_current_date_tool:
                if not isinstance(self.tools, list):  # type: ignore[has-type]
                    self.tools = []
                current_date_tool = (await CurrentDateComponent(**self.get_base_args()).to_toolkit()).pop(0)
                if not isinstance(current_date_tool, StructuredTool):
                    error_msg = i18n.t(
                        'components.agents.agent.errors.current_date_tool_invalid')
                    raise TypeError(error_msg)
                self.tools.append(current_date_tool)

            return llm_model, self.chat_history, self.tools

        except (ValueError, TypeError) as e:
            # Re-raise these as they already have i18n messages
            raise
        except Exception as e:
            error_msg = i18n.t(
                'components.agents.agent.errors.agent_requirements_failed', error=str(e))
            await logger.aerror(error_msg)
            raise ValueError(error_msg) from e

    async def message_response(self) -> Message:
        try:
            self.status = i18n.t(
                'components.agents.agent.status.initializing_agent')
            llm_model, self.chat_history, self.tools = await self.get_agent_requirements()

            # Set up and run agent
            self.status = i18n.t(
                'components.agents.agent.status.setting_up_agent')
            self.set(
                llm=llm_model,
                tools=self.tools or [],
                chat_history=self.chat_history,
                input_value=self.input_value,
                system_prompt=self.system_prompt,
            )

            self.status = i18n.t(
                'components.agents.agent.status.creating_agent')
            agent = self.create_agent_runnable()

            self.status = i18n.t(
                'components.agents.agent.status.running_agent')
            result = await self.run_agent(agent)

            # Store result for potential JSON output
            self._agent_result = result

            success_msg = i18n.t(
                'components.agents.agent.success.agent_completed')
            self.status = success_msg

        except (ValueError, TypeError, KeyError) as e:
            error_msg = i18n.t(
                'components.agents.agent.errors.agent_execution_failed', error=str(e))
            await logger.aerror(f"{type(e).__name__}: {e!s}")
            self.status = error_msg
            raise
        except ExceptionWithMessageError as e:
            error_msg = i18n.t(
                'components.agents.agent.errors.exception_with_message', error=str(e))
            await logger.aerror(f"ExceptionWithMessageError occurred: {e}")
            self.status = error_msg
            raise
        # Avoid catching blind Exception; let truly unexpected exceptions propagate
        except Exception as e:
            error_msg = i18n.t(
                'components.agents.agent.errors.unexpected_error', error=str(e))
            await logger.aerror(f"Unexpected error: {e!s}")
            self.status = error_msg
            raise
        else:
            return result

    def _preprocess_schema(self, schema):
        """Preprocess schema to ensure correct data types for build_model_from_schema."""
        try:
            processed_schema = []
            for field in schema:
                processed_field = {
                    "name": str(field.get("name", "field")),
                    "type": str(field.get("type", "str")),
                    "description": str(field.get("description", "")),
                    "multiple": field.get("multiple", False),
                }
                # Ensure multiple is handled correctly
                if isinstance(processed_field["multiple"], str):
                    processed_field["multiple"] = processed_field["multiple"].lower() in [
                        "true",
                        "1",
                        "t",
                        "y",
                        "yes",
                    ]
                processed_schema.append(processed_field)
            return processed_schema

        except Exception as e:
            error_msg = i18n.t(
                'components.agents.agent.errors.schema_preprocessing_failed', error=str(e))
            logger.aerror(error_msg)
            raise ValueError(error_msg) from e

    async def build_structured_output_base(self, content: str):
        """Build structured output with optional BaseModel validation."""
        try:
            json_pattern = r"\{.*\}"
            schema_error_msg = i18n.t(
                'components.agents.agent.errors.try_setting_output_schema')

            # Try to parse content as JSON first
            json_data = None
            try:
                json_data = json.loads(content)
            except json.JSONDecodeError:
                json_match = re.search(json_pattern, content, re.DOTALL)
                if json_match:
                    try:
                        json_data = json.loads(json_match.group())
                    except json.JSONDecodeError:
                        return {"content": content, "error": schema_error_msg}
                else:
                    return {"content": content, "error": schema_error_msg}

            # If no output schema provided, return parsed JSON without validation
            if not hasattr(self, "output_schema") or not self.output_schema or len(self.output_schema) == 0:
                return json_data

            # Use BaseModel validation with schema
            try:
                processed_schema = self._preprocess_schema(self.output_schema)
                output_model = build_model_from_schema(processed_schema)

                # Validate against the schema
                if isinstance(json_data, list):
                    # Multiple objects
                    validated_objects = []
                    for i, item in enumerate(json_data):
                        try:
                            validated_obj = output_model.model_validate(item)
                            validated_objects.append(
                                validated_obj.model_dump())
                        except ValidationError as e:
                            validation_error_msg = i18n.t('components.agents.agent.errors.validation_error_item',
                                                          index=i, error=str(e))
                            await logger.aerror(validation_error_msg)
                            # Include invalid items with error info
                            validated_objects.append(
                                {"data": item, "validation_error": str(e)})
                    return validated_objects

                # Single object
                try:
                    validated_obj = output_model.model_validate(json_data)
                    # Return as list for consistency
                    return [validated_obj.model_dump()]
                except ValidationError as e:
                    validation_error_msg = i18n.t(
                        'components.agents.agent.errors.validation_error_single', error=str(e))
                    await logger.aerror(validation_error_msg)
                    return [{"data": json_data, "validation_error": str(e)}]

            except (TypeError, ValueError) as e:
                error_msg = i18n.t(
                    'components.agents.agent.errors.structured_output_build_failed', error=str(e))
                await logger.aerror(error_msg)
                # Fallback to parsed JSON without validation
                return json_data

        except Exception as e:
            error_msg = i18n.t(
                'components.agents.agent.errors.structured_output_base_failed', error=str(e))
            await logger.aerror(error_msg)
            return {"content": content, "error": str(e)}

    async def json_response(self) -> Data:
        """Convert agent response to structured JSON Data output with schema validation."""
        # Always use structured chat agent for JSON response mode for better JSON formatting
        try:
            self.status = i18n.t(
                'components.agents.agent.status.building_structured_response')
            system_components = []

            # 1. Agent Instructions (system_prompt)
            agent_instructions = getattr(self, "system_prompt", "") or ""
            if agent_instructions:
                system_components.append(f"{agent_instructions}")

            # 2. Format Instructions
            format_instructions = getattr(
                self, "format_instructions", "") or ""
            if format_instructions:
                system_components.append(
                    f"{i18n.t('components.agents.agent.labels.format_instructions')}: {format_instructions}")

            # 3. Schema Information from BaseModel
            if hasattr(self, "output_schema") and self.output_schema and len(self.output_schema) > 0:
                try:
                    processed_schema = self._preprocess_schema(
                        self.output_schema)
                    output_model = build_model_from_schema(processed_schema)
                    schema_dict = output_model.model_json_schema()
                    schema_info = i18n.t('components.agents.agent.prompts.schema_extraction',
                                         schema=json.dumps(schema_dict, indent=2))
                    system_components.append(schema_info)
                except (ValidationError, ValueError, TypeError, KeyError) as e:
                    error_msg = i18n.t(
                        'components.agents.agent.errors.schema_build_for_prompt_failed', error=str(e))
                    await logger.aerror(error_msg, exc_info=True)

            # Combine all components
            combined_instructions = "\n\n".join(
                system_components) if system_components else ""

            self.status = i18n.t(
                'components.agents.agent.status.getting_agent_requirements_json')
            llm_model, self.chat_history, self.tools = await self.get_agent_requirements()

            self.status = i18n.t(
                'components.agents.agent.status.setting_up_structured_agent')
            self.set(
                llm=llm_model,
                tools=self.tools or [],
                chat_history=self.chat_history,
                input_value=self.input_value,
                system_prompt=combined_instructions,
            )

            # Create and run structured chat agent
            try:
                self.status = i18n.t(
                    'components.agents.agent.status.creating_structured_agent')
                structured_agent = self.create_agent_runnable()
            except (NotImplementedError, ValueError, TypeError) as e:
                error_msg = i18n.t(
                    'components.agents.agent.errors.structured_agent_creation_failed', error=str(e))
                await logger.aerror(error_msg)
                raise
            try:
                self.status = i18n.t(
                    'components.agents.agent.status.running_structured_agent')
                result = await self.run_agent(structured_agent)
            except (
                ExceptionWithMessageError,
                ValueError,
                TypeError,
                RuntimeError,
            ) as e:
                error_msg = i18n.t(
                    'components.agents.agent.errors.structured_agent_result_failed', error=str(e))
                await logger.aerror(error_msg)
                raise

            # Extract content from structured agent result
            if hasattr(result, "content"):
                content = result.content
            elif hasattr(result, "text"):
                content = result.text
            else:
                content = str(result)

        except (
            ExceptionWithMessageError,
            ValueError,
            TypeError,
            NotImplementedError,
            AttributeError,
        ) as e:
            error_msg = i18n.t(
                'components.agents.agent.errors.structured_chat_agent_failed', error=str(e))
            await logger.aerror(error_msg)
            # Fallback to regular agent
            content_str = i18n.t(
                'components.agents.agent.errors.no_content_from_agent')
            return Data(data={"content": content_str, "error": str(e)})

        # Process with structured output validation
        try:
            self.status = i18n.t(
                'components.agents.agent.status.processing_structured_output')
            structured_output = await self.build_structured_output_base(content)

            # Handle different output formats
            if isinstance(structured_output, list) and structured_output:
                if len(structured_output) == 1:
                    success_msg = i18n.t(
                        'components.agents.agent.success.single_structured_output')
                    self.status = success_msg
                    return Data(data=structured_output[0])
                success_msg = i18n.t(
                    'components.agents.agent.success.multiple_structured_outputs', count=len(structured_output))
                self.status = success_msg
                return Data(data={"results": structured_output})
            if isinstance(structured_output, dict):
                success_msg = i18n.t(
                    'components.agents.agent.success.dict_structured_output')
                self.status = success_msg
                return Data(data=structured_output)

            fallback_msg = i18n.t(
                'components.agents.agent.status.using_content_fallback')
            self.status = fallback_msg
            return Data(data={"content": content})

        except (ValueError, TypeError) as e:
            error_msg = i18n.t(
                'components.agents.agent.errors.structured_output_processing_failed', error=str(e))
            await logger.aerror(error_msg)
            self.status = error_msg
            return Data(data={"content": content, "error": str(e)})

    async def get_memory_data(self):
        # TODO: This is a temporary fix to avoid message duplication. We should develop a function for this.
        try:
            messages = (
                await MemoryComponent(**self.get_base_args())
                .set(
                    session_id=self.graph.session_id,
                    order="Ascending",
                    n_messages=self.n_messages,
                )
                .retrieve_messages()
            )
            return [
                message for message in messages if getattr(message, "id", None) != getattr(self.input_value, "id", None)
            ]
        except Exception as e:
            error_msg = i18n.t(
                'components.agents.agent.errors.memory_data_retrieval_failed', error=str(e))
            await logger.aerror(error_msg)
            return []  # Return empty list as fallback

    async def get_llm(self):
        try:
            if not isinstance(self.agent_llm, str):
                return self.agent_llm, None

            provider_info = MODEL_PROVIDERS_DICT.get(self.agent_llm)
            if not provider_info:
                error_msg = i18n.t(
                    'components.agents.agent.errors.invalid_model_provider', provider=self.agent_llm)
                raise ValueError(error_msg)

            component_class = provider_info.get("component_class")
            display_name = component_class.display_name
            inputs = provider_info.get("inputs")
            prefix = provider_info.get("prefix", "")

            return self._build_llm_model(component_class, inputs, prefix), display_name

        except (AttributeError, ValueError, TypeError, RuntimeError) as e:
            error_msg = i18n.t(
                'components.agents.agent.errors.llm_build_failed', provider=self.agent_llm, error=str(e))
            await logger.aerror(error_msg)
            final_error_msg = i18n.t(
                'components.agents.agent.errors.llm_initialization_failed', error=str(e))
            raise ValueError(final_error_msg) from e

    def _build_llm_model(self, component, inputs, prefix=""):
        try:
            model_kwargs = {}
            for input_ in inputs:
                if hasattr(self, f"{prefix}{input_.name}"):
                    model_kwargs[input_.name] = getattr(
                        self, f"{prefix}{input_.name}")
            return component.set(**model_kwargs).build_model()
        except Exception as e:
            error_msg = i18n.t(
                'components.agents.agent.errors.model_build_failed', error=str(e))
            raise ValueError(error_msg) from e

    def set_component_params(self, component):
        try:
            provider_info = MODEL_PROVIDERS_DICT.get(self.agent_llm)
            if provider_info:
                inputs = provider_info.get("inputs")
                prefix = provider_info.get("prefix")
                # Filter out json_mode and only use attributes that exist on this component
                model_kwargs = {}
                for input_ in inputs:
                    if hasattr(self, f"{prefix}{input_.name}"):
                        model_kwargs[input_.name] = getattr(
                            self, f"{prefix}{input_.name}")

                return component.set(**model_kwargs)
            return component
        except Exception as e:
            error_msg = i18n.t(
                'components.agents.agent.errors.component_params_set_failed', error=str(e))
            logger.aerror(error_msg)
            return component

    def delete_fields(self, build_config: dotdict, fields: dict | list[str]) -> None:
        """Delete specified fields from build_config."""
        try:
            for field in fields:
                build_config.pop(field, None)
        except Exception as e:
            error_msg = i18n.t(
                'components.agents.agent.errors.field_deletion_failed', error=str(e))
            self.log(error_msg, "warning")

    def update_input_types(self, build_config: dotdict) -> dotdict:
        """Update input types for all fields in build_config."""
        try:
            for key, value in build_config.items():
                if isinstance(value, dict):
                    if value.get("input_types") is None:
                        build_config[key]["input_types"] = []
                elif hasattr(value, "input_types") and value.input_types is None:
                    value.input_types = []
            return build_config
        except Exception as e:
            error_msg = i18n.t(
                'components.agents.agent.errors.input_types_update_failed', error=str(e))
            self.log(error_msg, "warning")
            return build_config

    async def update_build_config(
        self, build_config: dotdict, field_value: str, field_name: str | None = None
    ) -> dotdict:
        try:
            # Iterate over all providers in the MODEL_PROVIDERS_DICT
            # Existing logic for updating build_config
            if field_name in ("agent_llm",):
                build_config["agent_llm"]["value"] = field_value
                provider_info = MODEL_PROVIDERS_DICT.get(field_value)
                if provider_info:
                    component_class = provider_info.get("component_class")
                    if component_class and hasattr(component_class, "update_build_config"):
                        # Call the component class's update_build_config method
                        build_config = await update_component_build_config(
                            component_class, build_config, field_value, "model_name"
                        )

                provider_configs: dict[str, tuple[dict, list[dict]]] = {
                    provider: (
                        MODEL_PROVIDERS_DICT[provider]["fields"],
                        [
                            MODEL_PROVIDERS_DICT[other_provider]["fields"]
                            for other_provider in MODEL_PROVIDERS_DICT
                            if other_provider != provider
                        ],
                    )
                    for provider in MODEL_PROVIDERS_DICT
                }
                if field_value in provider_configs:
                    fields_to_add, fields_to_delete = provider_configs[field_value]

                    # Delete fields from other providers
                    for fields in fields_to_delete:
                        self.delete_fields(build_config, fields)

                    # Add provider-specific fields
                    if field_value == "OpenAI" and not any(field in build_config for field in fields_to_add):
                        build_config.update(fields_to_add)
                    else:
                        build_config.update(fields_to_add)
                    # Reset input types for agent_llm
                    build_config["agent_llm"]["input_types"] = []
                    build_config["agent_llm"]["display_name"] = i18n.t(
                        'components.agents.agent.agent_llm.display_name')
                elif field_value == "connect_other_models":
                    # Delete all provider fields
                    self.delete_fields(build_config, ALL_PROVIDER_FIELDS)
                    # # Update with custom component
                    custom_component = DropdownInput(
                        name="agent_llm",
                        display_name=i18n.t(
                            'components.agents.agent.custom_llm.display_name'),
                        info=i18n.t('components.agents.agent.custom_llm.info'),
                        options=[*MODEL_PROVIDERS_LIST],
                        real_time_refresh=True,
                        refresh_button=False,
                        input_types=["LanguageModel"],
                        placeholder=i18n.t(
                            'components.agents.agent.custom_llm.placeholder'),
                        options_metadata=[
                            MODELS_METADATA[key] for key in MODEL_PROVIDERS_LIST if key in MODELS_METADATA],
                        external_options={
                            "fields": {
                                "data": {
                                    "node": {
                                        "name": "connect_other_models",
                                        "display_name": i18n.t('components.agents.agent.connect_other_models.display_name'),
                                        "icon": "CornerDownLeft",
                                    },
                                }
                            },
                        },
                    )
                    build_config.update(
                        {"agent_llm": custom_component.to_dict()})
                # Update input types for all fields
                build_config = self.update_input_types(build_config)

                # Validate required keys
                default_keys = [
                    "code",
                    "_type",
                    "agent_llm",
                    "tools",
                    "input_value",
                    "add_current_date_tool",
                    "system_prompt",
                    "agent_description",
                    "max_iterations",
                    "handle_parsing_errors",
                    "verbose",
                ]
                missing_keys = [
                    key for key in default_keys if key not in build_config]
                if missing_keys:
                    error_msg = i18n.t(
                        'components.agents.agent.errors.missing_required_keys', keys=str(missing_keys))
                    raise ValueError(error_msg)

            if (
                isinstance(self.agent_llm, str)
                and self.agent_llm in MODEL_PROVIDERS_DICT
                and field_name in MODEL_DYNAMIC_UPDATE_FIELDS
            ):
                provider_info = MODEL_PROVIDERS_DICT.get(self.agent_llm)
                if provider_info:
                    component_class = provider_info.get("component_class")
                    component_class = self.set_component_params(
                        component_class)
                    prefix = provider_info.get("prefix")
                    if component_class and hasattr(component_class, "update_build_config"):
                        # Call each component class's update_build_config method
                        # remove the prefix from the field_name
                        if isinstance(field_name, str) and isinstance(prefix, str):
                            field_name = field_name.replace(prefix, "")
                        build_config = await update_component_build_config(
                            component_class, build_config, field_value, "model_name"
                        )
            return dotdict({k: v.to_dict() if hasattr(v, "to_dict") else v for k, v in build_config.items()})

        except Exception as e:
            error_msg = i18n.t(
                'components.agents.agent.errors.build_config_update_failed', error=str(e))
            await logger.aerror(error_msg)
            raise ValueError(error_msg) from e

    async def _get_tools(self) -> list[Tool]:
        try:
            component_toolkit = get_component_toolkit()
            tools_names = self._build_tools_names()
            agent_description = self.get_tool_description()
            # TODO: Agent Description Depreciated Feature to be removed
            description = f"{agent_description}{tools_names}"
            tools = component_toolkit(component=self).get_tools(
                tool_name="Call_Agent",
                tool_description=description,
                callbacks=self.get_langchain_callbacks(),
            )
            if hasattr(self, "tools_metadata"):
                tools = component_toolkit(
                    component=self, metadata=self.tools_metadata).update_tools_metadata(tools=tools)
            return tools
        except Exception as e:
            error_msg = i18n.t(
                'components.agents.agent.errors.tools_retrieval_failed', error=str(e))
            await logger.aerror(error_msg)
            return []  # Return empty list as fallback<|MERGE_RESOLUTION|>--- conflicted
+++ resolved
@@ -67,13 +67,8 @@
             real_time_refresh=True,
             refresh_button=False,
             input_types=[],
-<<<<<<< HEAD
             options_metadata=[MODELS_METADATA[key]
-                              for key in MODEL_PROVIDERS_LIST if key in MODELS_METADATA]
-            + [{"icon": "brain"}],
-=======
-            options_metadata=[MODELS_METADATA[key] for key in MODEL_PROVIDERS_LIST if key in MODELS_METADATA],
->>>>>>> f24a064b
+                              for key in MODEL_PROVIDERS_LIST if key in MODELS_METADATA],
             external_options={
                 "fields": {
                     "data": {
