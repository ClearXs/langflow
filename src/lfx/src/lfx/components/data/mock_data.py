--- conflicted
+++ resolved
@@ -8,11 +8,6 @@
 from lfx.schema.data import Data
 
 
-<<<<<<< HEAD
-class MockDataComponent(Component):
-    display_name = i18n.t('components.data.mock_data.display_name')
-    description = i18n.t('components.data.mock_data.description')
-=======
 class MockDataGeneratorComponent(Component):
     """Mock Data Generator Component.
 
@@ -28,7 +23,6 @@
 
     display_name = "Mock Data"
     description = "Generate mock data for testing and development."
->>>>>>> f24a064b
     icon = "database"
     name = "MockData"
 
@@ -77,18 +71,12 @@
     ]
 
     outputs = [
-<<<<<<< HEAD
-        Output(
-            name="data_list",
-            display_name=i18n.t(
-                'components.data.mock_data.outputs.data_list.display_name'),
-            method="generate_mock_data"
-        ),
-=======
-        Output(display_name="Result", name="dataframe_output", method="generate_dataframe_output"),
-        Output(display_name="Result", name="message_output", method="generate_message_output"),
-        Output(display_name="Result", name="data_output", method="generate_data_output"),
->>>>>>> f24a064b
+        Output(display_name="Result", name="dataframe_output",
+               method="generate_dataframe_output"),
+        Output(display_name="Result", name="message_output",
+               method="generate_message_output"),
+        Output(display_name="Result", name="data_output",
+               method="generate_data_output"),
     ]
 
     def update_build_config(self, build_config: dict[str, Any], field_value: Any, field_name: str | None = None) -> dict[str, Any]:
