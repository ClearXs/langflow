--- conflicted
+++ resolved
@@ -13,13 +13,9 @@
     display_name = i18n.t('components.data.rss.display_name')
     description = i18n.t('components.data.rss.description')
     icon = "rss"
-<<<<<<< HEAD
-    name = "RSS"
-=======
     name = "RSSReaderSimple"
     legacy = True
     replacement = "data.WebSearch"
->>>>>>> f24a064b
 
     inputs = [
         MessageTextInput(
