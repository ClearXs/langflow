--- conflicted
+++ resolved
@@ -34,12 +34,9 @@
     "FieldSelectorComponent": "field_selector",
     "FileComponent": "file",
     "JSONToDataComponent": "json_to_data",
-<<<<<<< HEAD
     "NewsSearchComponent": "news_search",
     "NullFillerComponent": "null_filler",
     "RSSReaderComponent": "rss",
-=======
->>>>>>> f24a064b
     "SQLComponent": "sql_executor",
     "StringReplacerComponent": "string_replacer",
     "URLComponent": "url",
