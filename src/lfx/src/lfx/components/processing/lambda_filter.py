from __future__ import annotations

import json
import re
from typing import TYPE_CHECKING, Any
import i18n

from lfx.custom.custom_component.component import Component
from lfx.io import DataInput, HandleInput, IntInput, MultilineInput, Output
from lfx.schema.data import Data
from lfx.utils.data_structure import get_data_structure

if TYPE_CHECKING:
    from collections.abc import Callable


class LambdaFilterComponent(Component):
<<<<<<< HEAD
    display_name = i18n.t('components.processing.lambda_filter.display_name')
    description = i18n.t('components.processing.lambda_filter.description')
    documentation: str = "https://docs.langflow.org/components-processing#smart-function"
=======
    display_name = "Smart Transform"
    description = "Uses an LLM to generate a function for filtering or transforming structured data."
    documentation: str = "https://docs.langflow.org/components-processing#smart-transform"
>>>>>>> f24a064b
    icon = "square-function"
    name = "Smart Transform"

    inputs = [
        DataInput(
            name="data",
            display_name=i18n.t(
                'components.processing.lambda_filter.data.display_name'),
            info=i18n.t('components.processing.lambda_filter.data.info'),
            is_list=True,
            required=True,
        ),
        HandleInput(
            name="llm",
            display_name=i18n.t(
                'components.processing.lambda_filter.llm.display_name'),
            info=i18n.t('components.processing.lambda_filter.llm.info'),
            input_types=["LanguageModel"],
            required=True,
        ),
        MultilineInput(
            name="filter_instruction",
            display_name=i18n.t(
                'components.processing.lambda_filter.filter_instruction.display_name'),
            info=i18n.t(
                'components.processing.lambda_filter.filter_instruction.info'),
            value=i18n.t(
                'components.processing.lambda_filter.filter_instruction.default_value'),
            required=True,
        ),
        IntInput(
            name="sample_size",
            display_name=i18n.t(
                'components.processing.lambda_filter.sample_size.display_name'),
            info=i18n.t(
                'components.processing.lambda_filter.sample_size.info'),
            value=1000,
            advanced=True,
        ),
        IntInput(
            name="max_size",
            display_name=i18n.t(
                'components.processing.lambda_filter.max_size.display_name'),
            info=i18n.t('components.processing.lambda_filter.max_size.info'),
            value=30000,
            advanced=True,
        ),
    ]

    outputs = [
        Output(
            display_name=i18n.t(
                'components.processing.lambda_filter.outputs.filtered_data.display_name'),
            name="filtered_data",
            method="filter_data",
        ),
    ]

    def get_data_structure(self, data):
        """Extract the structure of a dictionary, replacing values with their types."""
        return {k: get_data_structure(v) for k, v in data.items()}

    def _validate_lambda(self, lambda_text: str) -> bool:
        """Validate the provided lambda function text."""
        # Return False if the lambda function does not start with 'lambda' or does not contain a colon
        return lambda_text.strip().startswith("lambda") and ":" in lambda_text

    async def filter_data(self) -> list[Data]:
        try:
            self.log(str(self.data))
            data = self.data[0].data if isinstance(
                self.data, list) else self.data.data

            if not data:
                warning_msg = i18n.t(
                    'components.processing.lambda_filter.warnings.empty_data')
                self.status = warning_msg
                return []

            dump = json.dumps(data)
            self.log(str(data))

            llm = self.llm
            instruction = self.filter_instruction
            sample_size = self.sample_size

            # Validate inputs
            if not instruction or not instruction.strip():
                error_msg = i18n.t(
                    'components.processing.lambda_filter.errors.empty_instruction')
                self.status = error_msg
                raise ValueError(error_msg)

            # Get data structure and samples
            data_structure = self.get_data_structure(data)
            dump_structure = json.dumps(data_structure)
            self.log(dump_structure)

            # For large datasets, sample from head and tail
            if len(dump) > self.max_size:
                data_sample = i18n.t('components.processing.lambda_filter.data_sample_large',
                                     head=dump[:sample_size], tail=dump[-sample_size:])
            else:
                data_sample = dump

            self.log(data_sample)

            # Create prompt with i18n support
            prompt = i18n.t('components.processing.lambda_filter.llm_prompt',
                            data_structure=dump_structure,
                            data_sample=data_sample,
                            instruction=instruction)

            # Get LLM response
            try:
                response = await llm.ainvoke(prompt)
                response_text = response.content if hasattr(
                    response, "content") else str(response)
                self.log(response_text)
            except Exception as e:
                error_msg = i18n.t(
                    'components.processing.lambda_filter.errors.llm_invocation_failed', error=str(e))
                self.status = error_msg
                raise ValueError(error_msg) from e

            # Extract lambda using regex
            lambda_match = re.search(
                r"lambda\s+\w+\s*:.*?(?=\n|$)", response_text)
            if not lambda_match:
                error_msg = i18n.t(
                    'components.processing.lambda_filter.errors.lambda_not_found', response=response_text)
                self.status = error_msg
                raise ValueError(error_msg)

            lambda_text = lambda_match.group().strip()
            self.log(lambda_text)

            # Validate lambda function
            if not self._validate_lambda(lambda_text):
                error_msg = i18n.t(
                    'components.processing.lambda_filter.errors.invalid_lambda_format', lambda_text=lambda_text)
                self.status = error_msg
                raise ValueError(error_msg)

            # Create and apply the function
            try:
                fn: Callable[[Any], Any] = eval(lambda_text)  # noqa: S307
            except Exception as e:
                error_msg = i18n.t('components.processing.lambda_filter.errors.lambda_evaluation_failed',
                                   lambda_text=lambda_text, error=str(e))
                self.status = error_msg
                raise ValueError(error_msg) from e

            # Apply the lambda function to the data
            try:
                processed_data = fn(data)
            except Exception as e:
                error_msg = i18n.t(
                    'components.processing.lambda_filter.errors.lambda_execution_failed', error=str(e))
                self.status = error_msg
                raise ValueError(error_msg) from e

            # Convert result to Data objects
            result = self._convert_to_data_objects(processed_data)

            success_msg = i18n.t('components.processing.lambda_filter.success.data_processed',
                                 count=len(result))
            self.status = success_msg

            return result

        except ValueError:
            # Re-raise ValueError as is (already has i18n message)
            raise
        except Exception as e:
            error_msg = i18n.t(
                'components.processing.lambda_filter.errors.processing_failed', error=str(e))
            self.status = error_msg
            raise ValueError(error_msg) from e

    def _convert_to_data_objects(self, processed_data: Any) -> list[Data]:
        """Convert processed data to Data objects."""
        try:
            # If it's a dict, wrap it in a Data object
            if isinstance(processed_data, dict):
                return [Data(**processed_data)]
            # If it's a list, convert each item to a Data object
            if isinstance(processed_data, list):
                result = []
                for item in processed_data:
                    if isinstance(item, dict):
                        result.append(Data(**item))
                    else:
                        result.append(Data(text=str(item)))
                return result
            # If it's anything else, convert to string and wrap in a Data object
            return [Data(text=str(processed_data))]

        except Exception as e:
            error_msg = i18n.t(
                'components.processing.lambda_filter.errors.data_conversion_failed', error=str(e))
            raise ValueError(error_msg) from e<|MERGE_RESOLUTION|>--- conflicted
+++ resolved
@@ -15,15 +15,9 @@
 
 
 class LambdaFilterComponent(Component):
-<<<<<<< HEAD
-    display_name = i18n.t('components.processing.lambda_filter.display_name')
-    description = i18n.t('components.processing.lambda_filter.description')
-    documentation: str = "https://docs.langflow.org/components-processing#smart-function"
-=======
     display_name = "Smart Transform"
     description = "Uses an LLM to generate a function for filtering or transforming structured data."
     documentation: str = "https://docs.langflow.org/components-processing#smart-transform"
->>>>>>> f24a064b
     icon = "square-function"
     name = "Smart Transform"
 
