--- conflicted
+++ resolved
@@ -44,12 +44,8 @@
 
 
 # Base mixin for common input field attributes and methods
-<<<<<<< HEAD
 # type: ignore[call-arg]
-class BaseInputMixin(BaseModel, validate_assignment=True):
-=======
-class BaseInputMixin(CrossModuleModel, validate_assignment=True):  # type: ignore[call-arg]
->>>>>>> f24a064b
+class BaseInputMixin(CrossModuleModel, validate_assignment=True):
     model_config = ConfigDict(
         arbitrary_types_allowed=True,
         extra="forbid",
