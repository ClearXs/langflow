--- conflicted
+++ resolved
@@ -4,7 +4,7 @@
 description = "Langflow Executor - A lightweight CLI tool for executing and serving Langflow AI flows"
 readme = "README.md"
 authors = [
-    { name = "Gabriel Luiz Freitas Almeida", email = "gabriel@langflow.org" }
+    { name = "Gabriel Luiz Freitas Almeida", email = "gabriel@langflow.org" },
 ]
 requires-python = ">=3.10,<3.14"
 dependencies = [
@@ -38,12 +38,8 @@
     "structlog>=25.4.0,<26.0.0",
     "loguru>=0.7.3,<1.0.0",
     "langchain~=0.3.23",
-<<<<<<< HEAD
-    "validators>=0.34.0",
+    "validators>=0.34.0,<1.0.0",
     "i18nice>=0.16.0",
-=======
-    "validators>=0.34.0,<1.0.0",
->>>>>>> f24a064b
 ]
 
 [project.scripts]
@@ -63,19 +59,19 @@
 pydocstyle.convention = "google"
 select = ["ALL"]
 ignore = [
-    "C90", # McCabe complexity
-    "CPY", # Missing copyright
-    "COM812", # Messes with the formatter
-    "ERA", # Eradicate commented-out code
-    "FIX002", # Line contains TODO
-    "ISC001", # Messes with the formatter
+    "C90",     # McCabe complexity
+    "CPY",     # Missing copyright
+    "COM812",  # Messes with the formatter
+    "ERA",     # Eradicate commented-out code
+    "FIX002",  # Line contains TODO
+    "ISC001",  # Messes with the formatter
     "PERF203", # Rarely useful
-    "PLR09", # Too many something (arg, statements, etc)
-    "RUF012", # Pydantic models are currently not well detected. See https://github.com/astral-sh/ruff/issues/13630
-    "TD002", # Missing author in TODO
-    "TD003", # Missing issue link in TODO
-    "TRY301", # A bit too harsh (Abstract `raise` to an inner function)
-    "D1", # Missing docstring in public package
+    "PLR09",   # Too many something (arg, statements, etc)
+    "RUF012",  # Pydantic models are currently not well detected. See https://github.com/astral-sh/ruff/issues/13630
+    "TD002",   # Missing author in TODO
+    "TD003",   # Missing issue link in TODO
+    "TRY301",  # A bit too harsh (Abstract `raise` to an inner function)
+    "D1",      # Missing docstring in public package
     "S1",
     "PLC0415", # Inline imports
     # Rules that are TODOs
@@ -86,27 +82,14 @@
 external = ["RUF027"]
 
 [tool.ruff.lint.per-file-ignores]
-"tests/*" = [
-    "D1",
-    "PLR2004",
-    "S101",
-    "SLF001",
-]
-"src/lfx/base/*" = [
-    "SLF001",
-]
-"src/lfx/components/*" = [
-    "SLF001",
-]
-"src/lfx/custom/*" = [
-    "SLF001",
-]
-"src/lfx/graph/*" = [
-    "SLF001",
-]
+"tests/*" = ["D1", "PLR2004", "S101", "SLF001"]
+"src/lfx/base/*" = ["SLF001"]
+"src/lfx/components/*" = ["SLF001"]
+"src/lfx/custom/*" = ["SLF001"]
+"src/lfx/graph/*" = ["SLF001"]
 
 [tool.ruff.lint.flake8-builtins]
-builtins-allowed-modules = [ "io", "logging", "socket"]
+builtins-allowed-modules = ["io", "logging", "socket"]
 
 [tool.pytest.ini_options]
 asyncio_mode = "auto"
@@ -119,7 +102,7 @@
     "unit: Unit tests",
     "integration: Integration tests",
     "slow: Slow-running tests",
-    "asyncio: Async tests"
+    "asyncio: Async tests",
 ]
 
 [dependency-groups]
