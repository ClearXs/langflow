import ThemedImage from "@theme/ThemedImage";
import useBaseUrl from "@docusaurus/useBaseUrl";
import ZoomableImage from "/src/theme/ZoomableImage.js";
import ReactPlayer from "react-player";

# 🖥️ Flows, components, collections, and projects

## TL;DR

A [flow](#flow) is a pipeline of components connected together in the Langflow canvas.

A [component](#component) is a single building block within a flow. A component has inputs, outputs, and parameters that define its functionality.

A [collection](#collection) is a snapshot of the flows available in your database. Collections can be downloaded to local storage and uploaded for future use.

A [project](#project) can be a component or a flow. Projects are saved as part of your collection.

For example, the **OpenAI LLM** is a **component** of the **Basic prompting** flow, and the **flow** is stored in a **collection**.



## Component

<<<<<<< HEAD
Components are the building blocks of flows. They consist of inputs, outputs, and parameters that define their functionality. These elements provide a convenient and straightforward way to compose LLM-based applications. Learn more about components and how they work in the LangChain [documentation](https://python.langchain.com/docs/integrations/components).

<div style={{ marginBottom: "20px" }}>
  During the flow creation process, you will notice handles (colored circles)
  attached to one or both sides of a component. These handles represent the
  availability to connect to other components. Hover over a handle to see
  connection details.
</div>

<div style={{ marginBottom: "20px" }}>
  For example, if you select a <code>ConversationChain</code> component, you
  will see orange <span style={{ color: "orange" }}>o</span> and purple{" "}
  <span style={{ color: "purple" }}>o</span> input handles. They indicate that
  this component accepts an LLM and a Memory component as inputs. The red
  asterisk <span style={{ color: "red" }}>*</span> means that at least one input
  of that type is required.
</div>

{" "}

<ZoomableImage
  alt="Docusaurus themed image"
  sources={{
    light: useBaseUrl("img/single-component.png"),
    dark: useBaseUrl("img/single-component.png"),
  }}
  style={{ width: "50%", maxWidth: "800px", margin: "20px auto" }}
/>

<div style={{ marginBottom: "20px" }}>
In the top right corner of the component, you'll find the component status icon (![Status icon](/logos/playbutton.svg)).
Build the flow by clicking the **![Playground icon](/logos/botmessage.svg)Playground** at the bottom right of the canvas.

Once the validation is complete, the status of each validated component should turn green (![Status icon](/logos/greencheck.svg)).
To debug, hover over the component status to see the outputs.

</div>

---

### Component Parameters

Langflow components can be edited by clicking the component settings button. Hide parameters to reduce complexity and keep the canvas clean and intuitive for experimentation.

<div
  style={{ marginBottom: "20px", display: "flex", justifyContent: "center" }}
>
  <ReactPlayer playing controls url="/videos/langflow_parameters.mp4" />
</div>

## Collection

A collection is a snapshot of flows available in a database.

Collections can be downloaded to local storage and uploaded for future use.

<div
  style={{ marginBottom: "20px", display: "flex", justifyContent: "center" }}
>
  <ReactPlayer playing controls url="/videos/langflow_collection.mp4" />
</div>

## Project

A **Project** can be a flow or a component. To view your saved projects, select **My Collection**.

Your **Projects** are displayed.

Click the **![Playground icon](/logos/botmessage.svg) Playground** button to run a flow from the **My Collection** screen.

In the top left corner of the screen are options for **Download Collection**, **Upload Collection**, and **New Project**.

Select **Download Collection** to save your project to your local machine. This downloads all flows and components as a `.json` file.
=======
>>>>>>> 5dce2cdd


<|MERGE_RESOLUTION|>--- conflicted
+++ resolved
@@ -21,7 +21,7 @@
 
 ## Component
 
-<<<<<<< HEAD
+
 Components are the building blocks of flows. They consist of inputs, outputs, and parameters that define their functionality. These elements provide a convenient and straightforward way to compose LLM-based applications. Learn more about components and how they work in the LangChain [documentation](https://python.langchain.com/docs/integrations/components).
 
 <div style={{ marginBottom: "20px" }}>
@@ -94,8 +94,4 @@
 
 In the top left corner of the screen are options for **Download Collection**, **Upload Collection**, and **New Project**.
 
-Select **Download Collection** to save your project to your local machine. This downloads all flows and components as a `.json` file.
-=======
->>>>>>> 5dce2cdd
 
-
