import {
  RocketLaunchIcon,
  LinkIcon,
  CpuChipIcon,
  LightBulbIcon,
  CommandLineIcon,
  WrenchScrewdriverIcon,
  ComputerDesktopIcon,
  Bars3CenterLeftIcon,
} from "@heroicons/react/24/outline";
import { Edge, Node } from "reactflow";

export function classNames(...classes) {
  return classes.filter(Boolean).join(" ");
}

export const textColors = {
  white: "text-white",
  red: "text-red-700",
  orange: "text-orange-700",
  amber: "text-amber-700",
  yellow: "text-yellow-700",
  lime: "text-lime-700",
  green: "text-green-700",
  emerald: "text-emerald-700",
  teal: "text-teal-700",
  cyan: "text-cyan-700",
  sky: "text-sky-700",
  blue: "text-blue-700",
  indigo: "text-indigo-700",
  violet: "text-violet-700",
  purple: "text-purple-700",
  fuchsia: "text-fuchsia-700",
  pink: "text-pink-700",
  rose: "text-rose-700",
  black: "text-black-700",
  gray: "text-gray-700",
};

export const borderLColors = {
  white: "border-l-white",
  red: "border-l-red-500",
  orange: "border-l-orange-500",
  amber: "border-l-amber-500",
  yellow: "border-l-yellow-500",
  lime: "border-l-lime-500",
  green: "border-l-green-500",
  emerald: "border-l-emerald-500",
  teal: "border-l-teal-500",
  cyan: "border-l-cyan-500",
  sky: "border-l-sky-500",
  blue: "border-l-blue-500",
  indigo: "border-l-indigo-500",
  violet: "border-l-violet-500",
  purple: "border-l-purple-500",
  fuchsia: "border-l-fuchsia-500",
  pink: "border-l-pink-500",
  rose: "border-l-rose-500",
  black: "border-l-black-500",
  gray: "border-l-gray-500",
};

/* export const nodeColors = {
    prompt: "#35ADAE",
    model: "#4266BE",
    chain: "#6344BE",
    agent: "#903BBE",
    tool: "#DB3392",
    memory: "#FF3434",
  } */

/* export const nodeColors = {
    prompt: "#36D635",
    model: "#4266BE",
    chain: "#903BBE",
    agent: "#FF3434",
    tool: "#FEBB35",
    memory: "#FFFF33",
  } */

/* export const nodeColors = {
    prompt: "#36D635",
    model: "#35ADAE",
    chain: "#903BBE",
    agent: "#DB3392",
    tool: "#FF9135",
    memory: "#FFDC35",
  } */

/* export const nodeColors = {
    prompt: "#36D635",
    model: "#35ADAE",
    chain: "#903BBE",
    agent: "#DB3392",
    tool: "#FF3434",
    memory: "#FF9135",
  } */

export const nodeColors = {
  prompts: "#4367BF",
  llms: "#6344BE",
  chains: "#FE7500",
  agents: "#903BBE",
  tools: "#FF3434",
  memories: "#FF9135",
  advanced: "#000000",
  chat: "#2563EB",
};

export const nodeNames = {
  prompts: "Prompts",
  llms: "LLMs",
  chains: "Chains",
  agents: "Agents",
  tools: "Tools",
  memories: "Memories",
  advanced: "Advanced",
  chat: "Chat",

};

export const nodeIcons = {
  agents: RocketLaunchIcon,
  chains: LinkIcon,
  memories: CpuChipIcon,
  llms: LightBulbIcon,
  prompts: CommandLineIcon,
  tools: WrenchScrewdriverIcon,
  advanced: ComputerDesktopIcon,
  chat: Bars3CenterLeftIcon,
};

export const bgColors = {
  white: "bg-white",
  red: "bg-red-100",
  orange: "bg-orange-100",
  amber: "bg-amber-100",
  yellow: "bg-yellow-100",
  lime: "bg-lime-100",
  green: "bg-green-100",
  emerald: "bg-emerald-100",
  teal: "bg-teal-100",
  cyan: "bg-cyan-100",
  sky: "bg-sky-100",
  blue: "bg-blue-100",
  indigo: "bg-indigo-100",
  violet: "bg-violet-100",
  purple: "bg-purple-100",
  fuchsia: "bg-fuchsia-100",
  pink: "bg-pink-100",
  rose: "bg-rose-100",
  black: "bg-black-100",
  gray: "bg-gray-100",
};

export const bgColorsHover = {
  white: "hover:bg-white",
  black: "hover:bg-black-50",
  gray: "hover:bg-gray-50",
  red: "hover:bg-red-50",
  orange: "hover:bg-orange-50",
  amber: "hover:bg-amber-50",
  yellow: "hover:bg-yellow-50",
  lime: "hover:bg-lime-50",
  green: "hover:bg-green-50",
  emerald: "hover:bg-emerald-50",
  teal: "hover:bg-teal-50",
  cyan: "hover:bg-cyan-50",
  sky: "hover:bg-sky-50",
  blue: "hover:bg-blue-50",
  indigo: "hover:bg-indigo-50",
  violet: "hover:bg-violet-50",
  purple: "hover:bg-purple-50",
  fuchsia: "hover:bg-fuchsia-50",
  pink: "hover:bg-pink-50",
  rose: "hover:bg-rose-50",
};

export const textColorsHex = {
  red: "rgb(185 28 28)",
  orange: "rgb(194 65 12)",
  amber: "rgb(180 83 9)",
  yellow: "rgb(161 98 7)",
  lime: "rgb(77 124 15)",
  green: "rgb(21 128 61)",
  emerald: "rgb(4 120 87)",
  teal: "rgb(15 118 110)",
  cyan: "rgb(14 116 144)",
  sky: "rgb(3 105 161)",
  blue: "rgb(29 78 216)",
  indigo: "rgb(67 56 202)",
  violet: "rgb(109 40 217)",
  purple: "rgb(126 34 206)",
  fuchsia: "rgb(162 28 175)",
  pink: "rgb(190 24 93)",
  rose: "rgb(190 18 60)",
};

export const bgColorsHex = {
  red: "rgb(254 226 226)",
  orange: "rgb(255 237 213)",
  amber: "rgb(254 243 199)",
  yellow: "rgb(254 249 195)",
  lime: "rgb(236 252 203)",
  green: "rgb(220 252 231)",
  emerald: "rgb(209 250 229)",
  teal: "rgb(204 251 241)",
  cyan: "rgb(207 250 254)",
  sky: "rgb(224 242 254)",
  blue: "rgb(219 234 254)",
  indigo: "rgb(224 231 255)",
  violet: "rgb(237 233 254)",
  purple: "rgb(243 232 255)",
  fuchsia: "rgb(250 232 255)",
  pink: "rgb(252 231 243)",
  rose: "rgb(255 228 230)",
};

export const taskTypeMap: { [key: string]: string } = {
  MULTICLASS_CLASSIFICATION: "Multiclass Classification",
};

const charWidths = {
  " ": 0.2,
  "!": 0.2,
  '"': 0.3,
  "#": 0.5,
  $: 0.5,
  "%": 0.5,
  "&": 0.5,
  "(": 0.2,
  ")": 0.2,
  "*": 0.5,
  "+": 0.5,
  ",": 0.2,
  "-": 0.2,
  ".": 0.1,
  "/": 0.5,
  ":": 0.2,
  ";": 0.2,
  "<": 0.5,
  "=": 0.5,
  ">": 0.5,
  "?": 0.2,
  "@": 0.5,
  "[": 0.2,
  "\\": 0.5,
  "]": 0.2,
  "^": 0.5,
  _: 0.2,
  "`": 0.5,
  "{": 0.2,
  "|": 0.2,
  "}": 0.2,
  "~": 0.5,
};

for (let i = 65; i <= 90; i++) {
  charWidths[String.fromCharCode(i)] = 0.6;
}
for (let i = 97; i <= 122; i++) {
  charWidths[String.fromCharCode(i)] = 0.5;
}

export function measureTextWidth(text: string, fontSize) {
  let wordWidth = 0;
  for (let j = 0; j < text.length; j++) {
    let char = text[j];
    let charWidth = charWidths[char] || 0.5;
    wordWidth += charWidth * fontSize;
  }
  return wordWidth;
}

export function measureTextHeight(text: string, width, fontSize) {
  const charHeight = fontSize;
  const lineHeight = charHeight * 1.5;
  const words = text.split(" ");
  let lineWidth = 0;
  let totalHeight = 0;
  for (let i = 0; i < words.length; i++) {
    let word = words[i];
    let wordWidth = measureTextWidth(word, fontSize);
    if (lineWidth + wordWidth + charWidths[" "] * fontSize <= width) {
      lineWidth += wordWidth + charWidths[" "] * fontSize;
    } else {
      totalHeight += lineHeight;
      lineWidth = wordWidth;
    }
  }
  totalHeight += lineHeight;
  return totalHeight;
}

export function toCamelCase(str: string) {
  return str
    .split(" ")
    .map((word, index) =>
      index === 0
        ? word.toLowerCase()
        : word[0].toUpperCase() + word.slice(1).toLowerCase()
    )
    .join("");
}
export function toFirstUpperCase(str: string) {
  return str
    .split(" ")
    .map((word, index) => word[0].toUpperCase() + word.slice(1).toLowerCase())
    .join("");
}

export function snakeToNormalCase(str: string) {
  return str
    .split("_")
    .map((word, index) => {
      if (index === 0) {
        return word[0].toUpperCase() + word.slice(1).toLowerCase();
      }
      return word.toLowerCase();
    })
    .join(" ");
}

export function roundNumber(x, decimals) {
  return Math.round(x * Math.pow(10, decimals)) / Math.pow(10, decimals);
}

export function getConnectedNodes(edge: Edge, nodes: Array<Node>): Array<Node> {
  const sourceId = edge.source;
  const targetId = edge.target;
  const connectedNodes = nodes.filter(
    (node) => node.id === targetId || node.id === sourceId
  );
  return connectedNodes;
}

export function isValidConnection(
  { source, target, sourceHandle, targetHandle },
  reactFlowInstance
) {
  if (
    sourceHandle.split('|')[0] === targetHandle.split("|")[0] ||
    sourceHandle.split('|').slice(2).some((t) => t === targetHandle.split("|")[0]) ||
    targetHandle.split("|")[0] === "str"
  ) {
<<<<<<< HEAD
    let targetNode = data.reactFlowInstance.getNode(target).data.node;
    if (!targetNode) {
=======
    let sourceNode = reactFlowInstance.getNode(source).data.node;
    if (!sourceNode) {
>>>>>>> cdd9ad94
      if (
        !reactFlowInstance
          .getEdges()
          .find((e) => e.targetHandle === targetHandle)
      ) {
        return true;
      }
    } else if (
<<<<<<< HEAD
      (!targetNode.template[targetHandle.split("|")[1]].list &&
        !data.reactFlowInstance
=======
      (!sourceNode.template[sourceHandle.split("|")[1]].list &&
        !reactFlowInstance
>>>>>>> cdd9ad94
          .getEdges()
          .find((e) => e.targetHandle === targetHandle)) ||
      targetNode.template[targetHandle.split("|")[1]].list
    ) {
      return true;
    }
  }
  return false;
}<|MERGE_RESOLUTION|>--- conflicted
+++ resolved
@@ -343,13 +343,8 @@
     sourceHandle.split('|').slice(2).some((t) => t === targetHandle.split("|")[0]) ||
     targetHandle.split("|")[0] === "str"
   ) {
-<<<<<<< HEAD
-    let targetNode = data.reactFlowInstance.getNode(target).data.node;
+    let targetNode = reactFlowInstance.getNode(target).data.node;
     if (!targetNode) {
-=======
-    let sourceNode = reactFlowInstance.getNode(source).data.node;
-    if (!sourceNode) {
->>>>>>> cdd9ad94
       if (
         !reactFlowInstance
           .getEdges()
@@ -358,13 +353,8 @@
         return true;
       }
     } else if (
-<<<<<<< HEAD
       (!targetNode.template[targetHandle.split("|")[1]].list &&
-        !data.reactFlowInstance
-=======
-      (!sourceNode.template[sourceHandle.split("|")[1]].list &&
         !reactFlowInstance
->>>>>>> cdd9ad94
           .getEdges()
           .find((e) => e.targetHandle === targetHandle)) ||
       targetNode.template[targetHandle.split("|")[1]].list
